pragma solidity ^0.4.19;

import "./Fund.sol";
import "./version/Version.sol";


/// @title FundRanking Contract
/// @author Melonport AG <team@melonport.com>
/// @notice Reading contract to enable fund ranking
contract FundRanking {
<<<<<<< HEAD
=======

    Version public version;

    /// @dev Instantiate according to a specific Melon protocol version
    /// @param ofVersion Address of Melon protocol version contract
    function FundRanking(address ofVersion)  public {
        version = Version(ofVersion);
    }

>>>>>>> 1fee9687
    /**
    @notice Returns an array of fund addresses and associated arrays of share prices,creation times and name
    @dev Return value only w.r.t. specified version contract
    @return {
      "fundAddrs": "Array of addresses of Melon Funds",
      "sharePrices": "Array of uints containing share prices of above Melon Fund addresses"
      "creationTimes": "Array of uints representing the unix timestamp for creation of each Fund"
      "names": "Array of bytes32 representing the names of the addresses of Melon Funds"
    }
    */
<<<<<<< HEAD
    function getAddressAndSharePriceOfFunds(address ofVersion)
        view
=======
    function getFundDetails()
        public view
>>>>>>> 1fee9687
        returns(
            address[],
            uint[],
            uint[],
            bytes32[]
        )
    {
        Version version = Version(ofVersion);
        uint nofFunds = version.getLastFundId() + 1;
        address[] memory fundAddrs = new address[](nofFunds);
        uint[] memory sharePrices = new uint[](nofFunds);
        uint[] memory creationTimes = new uint[](nofFunds);
        bytes32[] memory names = new bytes32[](nofFunds);

        for (uint i = 0; i < nofFunds; i++) {
            address fundAddress = version.getFundById(i);
            Fund fund = Fund(fundAddress);
            uint sharePrice = fund.calcSharePrice();
            uint creationTime = fund.getCreationTime();
            bytes32 name = fund.getNameinBytes32();
            fundAddrs[i] = fundAddress;
            sharePrices[i] = sharePrice;
            creationTimes[i] = creationTime;
            names[i] = name;
        }
        return (fundAddrs, sharePrices, creationTimes, names);
    }
}<|MERGE_RESOLUTION|>--- conflicted
+++ resolved
@@ -3,25 +3,12 @@
 import "./Fund.sol";
 import "./version/Version.sol";
 
-
 /// @title FundRanking Contract
 /// @author Melonport AG <team@melonport.com>
 /// @notice Reading contract to enable fund ranking
 contract FundRanking {
-<<<<<<< HEAD
-=======
-
-    Version public version;
-
-    /// @dev Instantiate according to a specific Melon protocol version
-    /// @param ofVersion Address of Melon protocol version contract
-    function FundRanking(address ofVersion)  public {
-        version = Version(ofVersion);
-    }
-
->>>>>>> 1fee9687
     /**
-    @notice Returns an array of fund addresses and associated arrays of share prices,creation times and name
+    @notice Returns an array of fund addresses and associated arrays of share prices and creation times
     @dev Return value only w.r.t. specified version contract
     @return {
       "fundAddrs": "Array of addresses of Melon Funds",
@@ -30,13 +17,8 @@
       "names": "Array of bytes32 representing the names of the addresses of Melon Funds"
     }
     */
-<<<<<<< HEAD
-    function getAddressAndSharePriceOfFunds(address ofVersion)
+    function getFundDetails(address ofVersion)
         view
-=======
-    function getFundDetails()
-        public view
->>>>>>> 1fee9687
         returns(
             address[],
             uint[],
@@ -56,7 +38,7 @@
             Fund fund = Fund(fundAddress);
             uint sharePrice = fund.calcSharePrice();
             uint creationTime = fund.getCreationTime();
-            bytes32 name = fund.getNameinBytes32();
+            bytes32 name = fund.getName();
             fundAddrs[i] = fundAddress;
             sharePrices[i] = sharePrice;
             creationTimes[i] = creationTime;
