pragma solidity ^0.4.19;

import "ds-test/test.sol";
import "ds-weth/weth9.sol";
import "ds-token/token.sol";
import "./pricefeeds/PriceFeed.sol";
import "./exchange/thirdparty/SimpleMarket.sol";
import "./compliance/Compliance.sol";
import "./riskmgmt/RiskMgmt.sol";
import "./Fund.sol";


contract FundTest is DSTest {
    PriceFeed datafeed;
    WETH9_ weth;
    Fund fund;
    Compliance participation;
    DSToken melonToken;
    RiskMgmt riskManagement;
    SimpleMarket simpleMarket;

    // constants
    string FUND_NAME = "My Fund";
    uint INTERVAL = 0;
    uint VALIDITY = 60;
    uint MELON_DECIMALS = 18;
    uint MINTED_AMOUNT = 10 ** 28;
    uint MANAGEMENT_REWARD = 0;
    uint PERFORMANCE_REWARD = 0;
    address MANAGER_ADDRESS = this;
    string MELON_NAME = "Melon Token";
    string MELON_SYMBOL = "MLN-T";
    string MELON_URL = "https://www.melonport.com";
    bytes32 MOCK_IPFS_HASH = 0x86b5eed81db5f691c36cc83eb58cb5205bd2090bf3763a19f0c5bf2f074dd84b;
    bytes32 MOCK_CHAIN_ID = 0xd8344c361317e3736173f8da91dec3ca1de32f3cc0a895fd6363fbc20fd21985;
    address MOCK_BREAK_IN = 0x2186C5EaAf6CbF55BF1b9cD8130D8a6A71E4486a;
    address MOCK_BREAK_OUT = 0xd9AE70149D256D4645c03aB9D5423A1B70d8804d;

    // mock data
    uint inputWethPrice = 4152823920265781000;
    uint inputMelonTokenPrice = 1000000000000000000;
    uint mockQuantity = 1 ether;

    //function setUp() {
    //    melonToken = new DSToken("MLN-T");
    //    melonToken.mint(MINTED_AMOUNT);
    //    weth = new WETH9_();
    //    weth.deposit.value(100 ether)();
    //    datafeed = new PriceFeed(melonToken, INTERVAL, VALIDITY);
    //    simpleMarket = new SimpleMarket();
    //    participation = new Compliance();
    //    fund = new Fund(
    //        MANAGER_ADDRESS,
    //        FUND_NAME,
    //        melonToken,
    //        MANAGEMENT_REWARD,
    //        PERFORMANCE_REWARD,
    //        melonToken,
    //        participation,
    //        riskManagement,
    //        datafeed,
    //        simpleMarket
    //    );
    //}

    //function test_variablesSetCorrectly() {
    //    var returnedName = fund.getName();
    //    uint returnedDecimals = fund.getDecimals();
    //    var (returnedDatafeed, returnedExchange, returnedCompliance, returnedRiskMgmt) = fund.getModules();
    //    uint stake = fund.getStake();

    //    assertEq(returnedDatafeed, datafeed);
    //    assertEq(returnedExchange, simpleMarket);
    //    assertEq(returnedCompliance, participation);
    //    assertEq(returnedRiskMgmt, riskManagement);
    //    //assertEq(returnedName, FUND_NAME); //TODO: uncomment when assertEq implemented for strings
    //    assertEq(returnedDecimals, MELON_DECIMALS);
    //    assertEq(stake, 0);
    //}

    //function test_toggles() {
    // Change this to enable and disable pattern as toggle function is depracated
    //    bool preSubscriptionAllowed = fund.isSubscribeAllowed();
    //    bool preRedemptionAllowed = fund.isRedeemAllowed();
    //    fund.toggleSubscription();
    //    fund.toggleRedemption();
    //    bool postSubscriptionAllowed = fund.isSubscribeAllowed();
    //    bool postRedemptionAllowed = fund.isRedeemAllowed();

    //    assert(preSubscriptionAllowed);
    //    assert(preRedemptionAllowed);
    //    assert(!postSubscriptionAllowed);
    //    assert(!postRedemptionAllowed);
    //}

    //function test_shutDown() {
    //    fund.shutDown();
    //    bool fundShutDown = fund.isShutDown();

    //    assert(fundShutDown);
    //}

<<<<<<< HEAD
    // TODO: enable these tests when we can update datafeed from within EVM.
    //       This depends on github.com/dapphub/ds-test/issues/5
    //    function testRequestsFromUnapprovedParties() {
    //        var (erroredOnUnapprovedSubscribeRequest, ) = fund.requestSubscription(mockQuantity, mockQuantity, mockQuantity);
    //        var (erroredOnUnapprovedRedeemRequest, ) = fund.requestRedemption(mockQuantity, mockQuantity, mockQuantity);
    //
    //        assert(erroredOnUnapprovedSubscribeRequest);
    //        assert(!erroredOnUnapprovedRedeemRequest);    // no initial approval needed for redeem
    //
    //    }
    //
    //    function testRequestFromApprovedParties() {
    //        participation.attestForIdentity(this);
    //        var (erroredOnApprovedSubscribeRequest, ) = fund.requestSubscription(mockQuantity, mockQuantity, mockQuantity);
    //        var (erroredOnApprovedRedeemRequest, ) = fund.requestRedemption(mockQuantity, mockQuantity, mockQuantity);
    //
    //        assert(!erroredOnApprovedSubscribeRequest);
    //        assert(!erroredOnApprovedRedeemRequest);
    //    }

    uint mockGav = 5000000;
    uint totalSupply = 10000;
    uint performanceRate = 10 ** 13; // 1% of performance
    uint managementRate = 38580247; // 10% every 30 days
    uint divisor = 10 ** 15;
    uint secondsInMonth = 60 * 60 * 24 * 30;  // 30 days

    // function testZeroRewardRates() {
    //     int mockPriceDelta = 500;
    //     uint managementReward = rewards.managementReward(0, secondsInMonth, mockGav, divisor);
    //     uint performanceReward = rewards.performanceReward(0, mockPriceDelta, totalSupply, divisor);

    //     assertEq(managementReward, 0);
    //     assertEq(performanceReward, 0);
    // }

    // function testManagementReward() {
    //     uint expectedMonthlyReward = mockGav / 10;  // expect 10% of GAV after one month
    //     uint oneMonthReward = rewards.managementReward(managementRate, secondsInMonth, mockGav, divisor);
    //     uint twoMonthReward = rewards.managementReward(managementRate, secondsInMonth * 2, mockGav, divisor);
    //     uint threeMonthReward = rewards.managementReward(managementRate, secondsInMonth * 3, mockGav, divisor);
    //     uint sevenMonthReward = rewards.managementReward(managementRate, secondsInMonth * 7, mockGav, divisor);

    //     assertEq(oneMonthReward, expectedMonthlyReward);
    //     assertEq(twoMonthReward, expectedMonthlyReward * 2);
    //     assertEq(threeMonthReward, expectedMonthlyReward * 3);
    //     assertEq(sevenMonthReward, expectedMonthlyReward * 7);
    // }

    // function testPerformanceReward() {
    //     int deltaPrice1 = 500;
    //     uint expectedReward1 = uint(deltaPrice1) / 100 * totalSupply;
    //     int deltaPrice2 = -1000;
    //     uint expectedReward2 = 0;
    //     int deltaPrice3 = 0;
    //     uint expectedReward3 = 0;
    //     int deltaPrice4 = 1450000;
    //     uint expectedReward4 = uint(deltaPrice4) / 100 * totalSupply;
    //     uint reward1 = rewards.performanceReward(performanceRate, deltaPrice1, totalSupply, divisor);
    //     uint reward2 = rewards.performanceReward(performanceRate, deltaPrice2, totalSupply, divisor);
    //     uint reward3 = rewards.performanceReward(performanceRate, deltaPrice3, totalSupply, divisor);
    //     uint reward4 = rewards.performanceReward(performanceRate, deltaPrice4, totalSupply, divisor);

    //     assertEq(reward1, expectedReward1);
    //     assertEq(reward2, expectedReward2);
    //     assertEq(reward3, expectedReward3);
    //     assertEq(reward4, expectedReward4);
    // }
=======
// TODO: enable these tests when we can update datafeed from within EVM.
//       This depends on github.com/dapphub/ds-test/issues/5
//    function test_requestsFromUnapprovedParties() {
//        var (erroredOnUnapprovedSubscribeRequest, ) = fund.requestSubscription(mockQuantity, mockQuantity, mockQuantity);
//        var (erroredOnUnapprovedRedeemRequest, ) = fund.requestRedemption(mockQuantity, mockQuantity, mockQuantity);
//
//        assert(erroredOnUnapprovedSubscribeRequest);
//        assert(!erroredOnUnapprovedRedeemRequest);    // no initial approval needed for redeem
//
//    }
//
//    function test_requestFromApprovedParties() {
//        participation.attestForIdentity(this);
//        var (erroredOnApprovedSubscribeRequest, ) = fund.requestSubscription(mockQuantity, mockQuantity, mockQuantity);
//        var (erroredOnApprovedRedeemRequest, ) = fund.requestRedemption(mockQuantity, mockQuantity, mockQuantity);
//
//        assert(!erroredOnApprovedSubscribeRequest);
//        assert(!erroredOnApprovedRedeemRequest);
//    }
>>>>>>> b1bb7443
}<|MERGE_RESOLUTION|>--- conflicted
+++ resolved
@@ -100,10 +100,9 @@
     //    assert(fundShutDown);
     //}
 
-<<<<<<< HEAD
     // TODO: enable these tests when we can update datafeed from within EVM.
     //       This depends on github.com/dapphub/ds-test/issues/5
-    //    function testRequestsFromUnapprovedParties() {
+    //    function test_requestsFromUnapprovedParties() {
     //        var (erroredOnUnapprovedSubscribeRequest, ) = fund.requestSubscription(mockQuantity, mockQuantity, mockQuantity);
     //        var (erroredOnUnapprovedRedeemRequest, ) = fund.requestRedemption(mockQuantity, mockQuantity, mockQuantity);
     //
@@ -112,7 +111,7 @@
     //
     //    }
     //
-    //    function testRequestFromApprovedParties() {
+    //    function test_requestFromApprovedParties() {
     //        participation.attestForIdentity(this);
     //        var (erroredOnApprovedSubscribeRequest, ) = fund.requestSubscription(mockQuantity, mockQuantity, mockQuantity);
     //        var (erroredOnApprovedRedeemRequest, ) = fund.requestRedemption(mockQuantity, mockQuantity, mockQuantity);
@@ -120,74 +119,4 @@
     //        assert(!erroredOnApprovedSubscribeRequest);
     //        assert(!erroredOnApprovedRedeemRequest);
     //    }
-
-    uint mockGav = 5000000;
-    uint totalSupply = 10000;
-    uint performanceRate = 10 ** 13; // 1% of performance
-    uint managementRate = 38580247; // 10% every 30 days
-    uint divisor = 10 ** 15;
-    uint secondsInMonth = 60 * 60 * 24 * 30;  // 30 days
-
-    // function testZeroRewardRates() {
-    //     int mockPriceDelta = 500;
-    //     uint managementReward = rewards.managementReward(0, secondsInMonth, mockGav, divisor);
-    //     uint performanceReward = rewards.performanceReward(0, mockPriceDelta, totalSupply, divisor);
-
-    //     assertEq(managementReward, 0);
-    //     assertEq(performanceReward, 0);
-    // }
-
-    // function testManagementReward() {
-    //     uint expectedMonthlyReward = mockGav / 10;  // expect 10% of GAV after one month
-    //     uint oneMonthReward = rewards.managementReward(managementRate, secondsInMonth, mockGav, divisor);
-    //     uint twoMonthReward = rewards.managementReward(managementRate, secondsInMonth * 2, mockGav, divisor);
-    //     uint threeMonthReward = rewards.managementReward(managementRate, secondsInMonth * 3, mockGav, divisor);
-    //     uint sevenMonthReward = rewards.managementReward(managementRate, secondsInMonth * 7, mockGav, divisor);
-
-    //     assertEq(oneMonthReward, expectedMonthlyReward);
-    //     assertEq(twoMonthReward, expectedMonthlyReward * 2);
-    //     assertEq(threeMonthReward, expectedMonthlyReward * 3);
-    //     assertEq(sevenMonthReward, expectedMonthlyReward * 7);
-    // }
-
-    // function testPerformanceReward() {
-    //     int deltaPrice1 = 500;
-    //     uint expectedReward1 = uint(deltaPrice1) / 100 * totalSupply;
-    //     int deltaPrice2 = -1000;
-    //     uint expectedReward2 = 0;
-    //     int deltaPrice3 = 0;
-    //     uint expectedReward3 = 0;
-    //     int deltaPrice4 = 1450000;
-    //     uint expectedReward4 = uint(deltaPrice4) / 100 * totalSupply;
-    //     uint reward1 = rewards.performanceReward(performanceRate, deltaPrice1, totalSupply, divisor);
-    //     uint reward2 = rewards.performanceReward(performanceRate, deltaPrice2, totalSupply, divisor);
-    //     uint reward3 = rewards.performanceReward(performanceRate, deltaPrice3, totalSupply, divisor);
-    //     uint reward4 = rewards.performanceReward(performanceRate, deltaPrice4, totalSupply, divisor);
-
-    //     assertEq(reward1, expectedReward1);
-    //     assertEq(reward2, expectedReward2);
-    //     assertEq(reward3, expectedReward3);
-    //     assertEq(reward4, expectedReward4);
-    // }
-=======
-// TODO: enable these tests when we can update datafeed from within EVM.
-//       This depends on github.com/dapphub/ds-test/issues/5
-//    function test_requestsFromUnapprovedParties() {
-//        var (erroredOnUnapprovedSubscribeRequest, ) = fund.requestSubscription(mockQuantity, mockQuantity, mockQuantity);
-//        var (erroredOnUnapprovedRedeemRequest, ) = fund.requestRedemption(mockQuantity, mockQuantity, mockQuantity);
-//
-//        assert(erroredOnUnapprovedSubscribeRequest);
-//        assert(!erroredOnUnapprovedRedeemRequest);    // no initial approval needed for redeem
-//
-//    }
-//
-//    function test_requestFromApprovedParties() {
-//        participation.attestForIdentity(this);
-//        var (erroredOnApprovedSubscribeRequest, ) = fund.requestSubscription(mockQuantity, mockQuantity, mockQuantity);
-//        var (erroredOnApprovedRedeemRequest, ) = fund.requestRedemption(mockQuantity, mockQuantity, mockQuantity);
-//
-//        assert(!erroredOnApprovedSubscribeRequest);
-//        assert(!erroredOnApprovedRedeemRequest);
-//    }
->>>>>>> b1bb7443
 }