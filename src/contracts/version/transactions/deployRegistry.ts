--- conflicted
+++ resolved
@@ -2,13 +2,8 @@
 import { deploy as deployContract } from '~/utils/solidity/deploy';
 import { Contracts } from '~/Contracts';
 
-<<<<<<< HEAD
-export const deployRegistry = async (environment?: Environment) => {
-  const address = await deployContract(Contracts.Registry, null, environment);
-=======
 export const deployRegistry = async (environment: Environment) => {
-  const address = await deployContract(environment, 'version/Registry', null);
->>>>>>> 6e910a69
+  const address = await deployContract(environment, Contracts.Registry);
 
   return address;
 };