--- conflicted
+++ resolved
@@ -256,8 +256,6 @@
         }
     }
 
-<<<<<<< HEAD
-=======
     function returnAssetToVault(address _token) public {
         require(
             msg.sender == address(this) || msg.sender == hub.manager() || hub.isShutDown(), 
@@ -266,10 +264,6 @@
         ERC20(_token).transfer(Vault(routes.vault), ERC20(_token).balanceOf(this));
     }
 
-    /// @notice Payable function to get back ETH from WETH
-    function() public payable {}
-
->>>>>>> b9659c58
     function getExchangeInfo() view returns (address[], address[], bool[]) {
         address[] memory ofExchanges = new address[](exchanges.length);
         address[] memory ofAdapters = new address[](exchanges.length);
