import { Environment } from '~/utils/environment/Environment';
import { deploy as deployContract } from '~/utils/solidity/deploy';
import { Contracts } from '~/Contracts';

export const deployFeeManagerFactory = async (environment: Environment) => {
  const address = await deployContract(
<<<<<<< HEAD
    Contracts.FeeManagerFactory,
=======
    environment,
    'fund/fees/FeeManagerFactory.sol',
>>>>>>> 6e910a69
    null,
  );

  return address;
};<|MERGE_RESOLUTION|>--- conflicted
+++ resolved
@@ -4,12 +4,8 @@
 
 export const deployFeeManagerFactory = async (environment: Environment) => {
   const address = await deployContract(
-<<<<<<< HEAD
+    environment,
     Contracts.FeeManagerFactory,
-=======
-    environment,
-    'fund/fees/FeeManagerFactory.sol',
->>>>>>> 6e910a69
     null,
   );
 
