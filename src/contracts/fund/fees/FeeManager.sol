--- conflicted
+++ resolved
@@ -51,11 +51,7 @@
         }
     }
 
-<<<<<<< HEAD
     function triggerRewardAllFees() external payable amguPayable {
-=======
-    function triggerRewardAllFees() external amguPayable {
->>>>>>> d5695558
         rewardAllFees();
     }
 
