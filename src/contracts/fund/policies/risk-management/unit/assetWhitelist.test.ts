import { deployAndGetContract as deploy } from '~/utils/solidity/deployAndGetContract';
import { Contracts } from '~/Contracts';
import { initTestEnvironment } from '~/utils/environment/initTestEnvironment';
import { deployMockSystem } from '~/utils/deployMockSystem';
import { randomAddress } from '~/utils/helpers/randomAddress';
import { emptyAddress } from '~/utils/constants/emptyAddress';
import * as Web3Utils from 'web3-utils';

const shared: any = {};

beforeAll(async () => {
  shared.env = await initTestEnvironment();
  shared.user = shared.env.wallet.address;
  shared.opts = { from: shared.user, gas: 8000000 };
  shared.testWhitelist = Web3Utils.sha3('func()').substring(0, 10);
  shared.assetArray = [
    `${randomAddress()}`,
    `${randomAddress()}`,
    `${randomAddress()}`,
    `${randomAddress()}`,
    `${randomAddress()}`,
  ];
});

test('Create whitelist', async () => {
  const whitelist = await deploy(Contracts.AssetWhitelist, [shared.assetArray]);

  expect(await whitelist.methods.getMembers().call()).toEqual(
    shared.assetArray,
  );
});

test('Remove asset from whitelist', async () => {
  const whitelist = await deploy(Contracts.AssetWhitelist, [shared.assetArray]);
  const mockAsset = `${randomAddress()}`;

  expect(await whitelist.methods.getMembers().call()).toEqual(
    shared.assetArray,
  );
  await expect(
    whitelist.methods
      .removeFromWhitelist(mockAsset)
      .send({ from: shared.user }),
  ).rejects.toThrow('Asset not in whitelist');
  expect(await whitelist.methods.getMembers().call()).toEqual(
    shared.assetArray,
  );
  await expect(
    whitelist.methods
      .removeFromWhitelist(shared.assetArray[0])
      .send({ from: shared.user }),
  ).resolves.not.toThrow();
  expect(await whitelist.methods.isMember(shared.assetArray[0]).call()).toBe(
    false,
  );
});

test('Policy manager with whitelist', async () => {
<<<<<<< HEAD
  const hub = await deploy(Contracts.MockHub);
  await hub.methods.setManager(shared.user).send({ from: shared.user });
  const whitelist = await deploy(Contracts.AssetWhitelist, [shared.assetArray]);
  const manager = await deploy(Contracts.PolicyManager, [hub.options.address]);
=======
  const contracts = await deployMockSystem({
    policyManagerContract: Contracts.PolicyManager,
  });
  const whitelist = await deploy(Contracts.AssetWhitelist, [shared.assetArray]);
>>>>>>> 38c61611
  const asset = shared.assetArray[1];
  await contracts.policyManager.methods
    .register(shared.testWhitelist, whitelist.options.address)
    .send({ from: shared.user });

  const validateArgs = [
    shared.testWhitelist,
    [emptyAddress, emptyAddress, emptyAddress, asset, emptyAddress],
    [0, 0, 0],
    '0x0',
  ];
  await expect(
    contracts.policyManager.methods.preValidate(...validateArgs).call(),
  ).resolves.not.toThrow();

  await whitelist.methods
    .removeFromWhitelist(asset)
    .send({ from: shared.user });

  expect(await whitelist.methods.isMember(asset).call()).toBe(false);
  await expect(
    contracts.policyManager.methods.preValidate(...validateArgs).call(),
  ).rejects.toThrow('Rule evaluated to false');
});<|MERGE_RESOLUTION|>--- conflicted
+++ resolved
@@ -56,17 +56,10 @@
 });
 
 test('Policy manager with whitelist', async () => {
-<<<<<<< HEAD
-  const hub = await deploy(Contracts.MockHub);
-  await hub.methods.setManager(shared.user).send({ from: shared.user });
-  const whitelist = await deploy(Contracts.AssetWhitelist, [shared.assetArray]);
-  const manager = await deploy(Contracts.PolicyManager, [hub.options.address]);
-=======
   const contracts = await deployMockSystem({
     policyManagerContract: Contracts.PolicyManager,
   });
   const whitelist = await deploy(Contracts.AssetWhitelist, [shared.assetArray]);
->>>>>>> 38c61611
   const asset = shared.assetArray[1];
   await contracts.policyManager.methods
     .register(shared.testWhitelist, whitelist.options.address)
