pragma solidity ^0.4.19;

import {ERC20 as Shares} from './dependencies/ERC20.sol';
import './dependencies/DBC.sol';
import './dependencies/Owned.sol';
import './libraries/safeMath.sol';
import './libraries/rewards.sol';
import './compliance/ComplianceInterface.sol';
import './pricefeeds/PriceFeedInterface.sol';
import './riskmgmt/RiskMgmtInterface.sol';
import './exchange/ExchangeInterface.sol';
import {simpleAdapter as exchangeAdapter} from './exchange/adapter/simpleAdapter.sol';
import './FundInterface.sol';

/// @title Melon Fund Contract
/// @author Melonport AG <team@melonport.com>
/// @notice Simple Melon Fund
contract Fund is DBC, Owned, Shares, FundInterface {
    using safeMath for uint;

    // TYPES

    struct Modules { // Describes all modular parts, standardised through an interface
        PriceFeedInterface pricefeed; // Provides all external data
        ExchangeInterface exchange; // Wraps exchange adapter into exchange interface
        ComplianceInterface compliance; // Boolean functions regarding invest/redeem
        RiskMgmtInterface riskmgmt; // Boolean functions regarding make/take orders
    }

    struct Calculations { // List of internal calculations
        uint gav; // Gross asset value
        uint managementReward; // Time based reward
        uint performanceReward; // Performance based reward measured against REFERENCE_ASSET
        uint unclaimedRewards; // Rewards not yet allocated to the fund manager
        uint nav; // Net asset value
        uint highWaterMark; // A record of best all-time fund performance
        uint totalSupply; // Total supply of shares
        uint timestamp; // Time when calculations are performed in seconds
    }

    enum RequestStatus { active, cancelled, executed }
    enum RequestType { subscribe, redeem }
    struct Request { // Describes and logs whenever asset enter and leave fund due to Participants
        address participant; // Participant in Melon fund requesting subscription or redemption
        RequestStatus status; // Enum: active, cancelled, executed; Status of request
        RequestType requestType; // Enum: subscribe, redeem
        uint shareQuantity; // Quantity of Melon fund shares
        uint giveQuantity; // Quantity in Melon asset to give to Melon fund to receive shareQuantity
        uint receiveQuantity; // Quantity in Melon asset to receive from Melon fund for given shareQuantity
        uint incentiveQuantity; // Quantity in Melon asset to give to person executing request
        uint timestamp; // Time of request creation in seconds
    }

    enum OrderStatus { active, partiallyFilled, fullyFilled, cancelled }
    enum OrderType { make, take }
    struct Order { // Describes and logs whenever assets enter and leave fund due to Manager
        uint exchangeId; // Id as returned from exchange
        OrderStatus status; // Enum: active, partiallyFilled, fullyFilled, cancelled
        OrderType orderType; // Enum: make, take
        address sellAsset; // Asset (as registered in Asset registrar) to be sold
        address buyAsset; // Asset (as registered in Asset registrar) to be bought
        uint sellQuantity; // Quantity of sellAsset to be sold
        uint buyQuantity; // Quantity of sellAsset to be bought
        uint timestamp; // Time of order creation in seconds
        uint fillQuantity; // Buy quantity filled; Always less than buy_quantity
    }

    // FIELDS

    // Constant fields
    string constant SYMBOL = "MLN-Fund"; // Melon Fund Symbol
    uint256 public constant DECIMALS = 18; // Amount of decimals sharePrice is denominated in
    uint public constant DIVISOR_FEE = 10 ** uint256(15); // Reward are divided by this number
    uint public constant MAX_FUND_ASSETS = 90; // Max ownable assets by the fund supported by gas limits
    // Constructor fields
    string public NAME; // Name of this fund
    uint public CREATED; // Timestamp of Fund creation
    uint public MELON_IN_BASE_UNITS; // One unit of share equals 10 ** uint256(DECIMALS) of base unit of shares
    uint public MANAGEMENT_REWARD_RATE; // Reward rate in REFERENCE_ASSET per delta improvement
    uint public PERFORMANCE_REWARD_RATE; // Reward rate in REFERENCE_ASSET per managed seconds
    address public VERSION; // Address of Version contract
    address public MELON_ASSET; // Address of Melon asset contract
    ERC20 public MELON_CONTRACT; // Melon as ERC20 contract
    address public REFERENCE_ASSET; // Performance measured against value of this asset
    // Methods fields
    Modules public module; // Struct which holds all the initialised module instances
    Calculations public atLastConversion; // Calculation results at last convertUnclaimedRewards() call
    bool public isShutDown; // Security feature, if yes than investing, managing, convertUnclaimedRewards gets blocked
    Request[] public requests; // All the requests this fund received from participants
    bool public isSubscribeAllowed; // User option, if false fund rejects Melon investments
    bool public isRedeemAllowed; // User option, if false fund rejects Melon redemptions; Redemptions using slices always possible
    Order[] public orders; // All the orders this fund placed on exchanges
    mapping (address => uint) public assetsToOpenMakeOrderIds; // Mapping from asset to exchange id of open make order for the asset, if no open make orders uint is zero
    address[] public ownedAssets; // List of all assets owned by the fund
    mapping (address => bool) public isInAssetList; // Mapping from asset to whether the asset exists in ownedAssets
    mapping (address => bool) public isInOpenMakeOrder; // Mapping from asset to whether the asset is in a open make order as buy asset

    // PRE, POST, INVARIANT CONDITIONS

    function approveSpending(address ofAsset, uint quantity) internal returns (bool success) {
        success = ERC20(ofAsset).approve(address(module.exchange), quantity);
        SpendingApproved(address(module.exchange), ofAsset, quantity);
    }

    // CONSTANT METHODS

    function getName() view returns (string) { return NAME; }
    function getSymbol() view returns (string) { return SYMBOL; }
    function getDecimals() view returns (uint) { return DECIMALS; }
    function getCreationTime() view returns (uint) { return CREATED; }
    function getBaseUnits() view returns (uint) { return MELON_IN_BASE_UNITS; }
    function getModules() view returns (address ,address, address, address) {
        return (
            address(module.pricefeed),
            address(module.exchange),
            address(module.compliance),
            address(module.riskmgmt)
        );
    }
    function getStake() view returns (uint) { return balanceOf(this); }
    function getLastOrderId() view returns (uint) { return orders.length - 1; }
    function getLastRequestId() view returns (uint) { return requests.length - 1; }

    // CONSTANT METHODS - ACCOUNTING

    /// @notice Calculates unclaimed rewards of the fund manager
    /// @param gav Gross asset value denominated in [base unit of melonAsset] of this fund
    /**
    @return {
      "managementReward": "A time (seconds) based reward",
      "performanceReward": "A performance (rise of sharePrice measured in REFERENCE_ASSET) based reward",
      "unclaimedRewards": "The sum of both managementReward and performanceReward denominated in [base unit of melonAsset]"
    }
    */
    function calcUnclaimedRewards(uint gav)
        view
        returns (
            uint managementReward,
            uint performanceReward,
            uint unclaimedRewards
        )
    {
        uint timeDifference = now.sub(atLastConversion.timestamp);
        managementReward = rewards.managementReward(
            MANAGEMENT_REWARD_RATE,
            timeDifference,
            gav,
            DIVISOR_FEE
        );
        performanceReward = 0;
        if (totalSupply != 0) {
            uint currSharePrice = calcValuePerShare(gav).mul(module.pricefeed.getInvertedPrice(REFERENCE_ASSET));
            if (currSharePrice > atLastConversion.highWaterMark) {
              performanceReward = rewards.performanceReward(
                  PERFORMANCE_REWARD_RATE,
                  int(currSharePrice - atLastConversion.highWaterMark),
                  totalSupply,
                  DIVISOR_FEE
              );
            }
        }
        unclaimedRewards = managementReward.add(performanceReward);
    }

    /// @notice Calculates the Net asset value of this fund
    /// @param gav Gross asset value of this fund denominated in [base unit of melonAsset]
    /// @param unclaimedRewards The sum of both managementReward and performanceReward denominated in [base unit of melonAsset]
    /// @return nav Net asset value denominated in [base unit of melonAsset]
    function calcNav(uint gav, uint unclaimedRewards)
        view
        returns (uint nav)
    {
        nav = gav.sub(unclaimedRewards);
    }

    /// @notice Calculates the share price of the fund
    /// @dev Non-zero share supply; value denominated in [base unit of melonAsset]
    /// @return valuePerShare Share price denominated in [base unit of melonAsset * base unit of share / base unit of share] == [base unit of melonAsset]
    function calcValuePerShare(uint value)
<<<<<<< HEAD
        constant
        pre_cond(totalSupply > 0)
=======
        view
        pre_cond(isPastZero(totalSupply))
>>>>>>> b75890ef
        returns (uint valuePerShare)
    {
        valuePerShare = value.mul(MELON_IN_BASE_UNITS).div(totalSupply);
    }

    /// @notice Calculates essential fund metrics
    /**
    @return {
      "gav": "Gross asset value of this fund denominated in [base unit of melonAsset]",
      "managementReward": "A time (seconds) based reward",
      "performanceReward": "A performance (rise of sharePrice measured in REFERENCE_ASSET) based reward",
      "unclaimedRewards": "The sum of both managementReward and performanceReward denominated in [base unit of melonAsset]",
      "nav": "Net asset value denominated in [base unit of melonAsset]",
      "sharePrice": "Share price denominated in [base unit of melonAsset]"
    }
    */
    function performCalculations()
        view
        returns (
            uint gav,
            uint managementReward,
            uint performanceReward,
            uint unclaimedRewards,
            uint nav,
            uint sharePrice
        )
    {
        gav = calcGav(); // Reflects value independent of fees
        (managementReward, performanceReward, unclaimedRewards) = calcUnclaimedRewards(gav);
        nav = calcNav(gav, unclaimedRewards);
        sharePrice = totalSupply > 0 ? calcValuePerShare(nav) : MELON_IN_BASE_UNITS; // Handle potential division through zero by defining a default value
        return (gav, managementReward, performanceReward, unclaimedRewards, nav, sharePrice);
    }

    /// @notice Calculates sharePrice denominated in [base unit of melonAsset]
    /// @return sharePrice Share price denominated in [base unit of melonAsset]
    function calcSharePrice() view returns (uint sharePrice)
    {
        (, , , , , sharePrice) = performCalculations();
        return sharePrice;
    }

    // NON-CONSTANT METHODS

    /// @dev Should only be called via Version.setupFund(..)
    /// @param withName human-readable descriptive name (not necessarily unique)
    /// @param ofReferenceAsset asset against which performance reward is measured against
    /// @param ofManagementRewardRate A time based reward, given in a number which is divided by DIVISOR_FEE
    /// @param ofPerformanceRewardRate A time performance based reward, performance relative to ofReferenceAsset, given in a number which is divided by DIVISOR_FEE
    /// @param ofMelonAsset Address of Melon asset contract
    /// @param ofCompliance Address of compliance module
    /// @param ofRiskMgmt Address of risk management module
    /// @param ofPriceFeed Address of price feed module
    /// @param ofExchange Address of exchange on which this fund can trade
    /// @return Deployed Fund with manager set as ofManager
    function Fund(
        address ofManager,
        string withName,
        address ofReferenceAsset,
        uint ofManagementRewardRate,
        uint ofPerformanceRewardRate,
        address ofMelonAsset,
        address ofCompliance,
        address ofRiskMgmt,
        address ofPriceFeed,
        address ofExchange
    ) {
        isSubscribeAllowed = true;
        isRedeemAllowed = true;
        owner = ofManager;
        NAME = withName;
        MANAGEMENT_REWARD_RATE = ofManagementRewardRate;
        PERFORMANCE_REWARD_RATE = ofPerformanceRewardRate;
        VERSION = msg.sender;
        MELON_ASSET = ofMelonAsset;
        REFERENCE_ASSET = ofReferenceAsset;
        // Require reference assets exists in pricefeed
        MELON_CONTRACT = ERC20(MELON_ASSET);
        require(MELON_ASSET == module.pricefeed.getQuoteAsset()); // Sanity check
        ownedAssets.push(MELON_ASSET);
        isInAssetList[MELON_ASSET] = true;
        MELON_IN_BASE_UNITS = 10 ** uint256(module.pricefeed.getDecimals(MELON_ASSET));
        module.compliance = ComplianceInterface(ofCompliance);
        module.riskmgmt = RiskMgmtInterface(ofRiskMgmt);
        module.pricefeed = PriceFeedInterface(ofPriceFeed);
        // Bridged to Melon exchange interface by exchangeAdapter library
        module.exchange = ExchangeInterface(ofExchange);
        atLastConversion = Calculations({
            gav: 0,
            managementReward: 0,
            performanceReward: 0,
            unclaimedRewards: 0,
            nav: 0,
            highWaterMark: MELON_IN_BASE_UNITS,
            totalSupply: totalSupply,
            timestamp: now
        });
        CREATED = now;
    }

    // NON-CONSTANT METHODS - ADMINISTRATION

    function enableSubscription() external pre_cond(isOwner()) { isSubscribeAllowed = true; }
    function disableSubscription() external pre_cond(isOwner()) { isSubscribeAllowed = false; }
    function enableRedemption() external pre_cond(isOwner()) { isRedeemAllowed = true; }
    function disableRedemption() external pre_cond(isOwner()) { isRedeemAllowed = false; }
    function shutDown() external pre_cond(msg.sender == VERSION || isOwner()) { isShutDown = true; }

    // NON-CONSTANT METHODS - PARTICIPATION

    /// @notice Give melon tokens to receive shares of this fund
    /// @dev Recommended to give some leeway in prices to account for possibly slightly changing prices
    /// @param giveQuantity Quantity of Melon token times 10 ** 18 offered to receive shareQuantity
    /// @param shareQuantity Quantity of shares times 10 ** 18 requested to be received
    /// @param incentiveQuantity Quantity in Melon asset to give to the person executing the request
    /**
    @return {
      "err": "If there is an error",
      "errMsg": "Error message"
    }
    */
    function requestSubscription(
        uint giveQuantity,
        uint shareQuantity,
        uint incentiveQuantity
    )
        external
        pre_cond(!isShutDown)
        returns (bool err, string errMsg)
    {
        if (!isSubscribeAllowed) {
            return logError("ERR: Subscription using Melon has been deactivated by the Manager");
        }

        if (!module.compliance.isSubscriptionPermitted(msg.sender, giveQuantity, shareQuantity)) {
            return logError("ERR: Compliance Module: Subscription not permitted");
        }

        requests.push(Request({
            participant: msg.sender,
            status: RequestStatus.active,
            requestType: RequestType.subscribe,
            shareQuantity: shareQuantity,
            giveQuantity: giveQuantity,
            receiveQuantity: shareQuantity,
            incentiveQuantity: incentiveQuantity,
            timestamp: now
        }));
        RequestUpdated(getLastRequestId());
    }

    /// @notice Give shares of this fund to receive melon tokens
    /// @dev Recommended to give some leeway in prices to account for possibly slightly changing prices
    /// @param shareQuantity Quantity of shares times 10 ** 18 offered to redeem
    /// @param receiveQuantity Quantity of Melon token times 10 ** 18 requested to receive for shareQuantity
    /// @param incentiveQuantity Quantity in Melon asset to give to the person executing the request
    /**
    @return {
      "err": "If there is an error",
      "errMsg": "Error message"
    }
    */
    function requestRedemption(
        uint shareQuantity,
        uint receiveQuantity,
        uint incentiveQuantity
      )
        external
        pre_cond(!isShutDown)
        returns (bool err, string errMsg)
    {
        if (!isRedeemAllowed) {
            return logError("ERR: Redemption using Melon has been deactivated by Manager");
        }

        if (!module.compliance.isRedemptionPermitted(msg.sender, shareQuantity, receiveQuantity)) {
            return logError("ERR: Compliance Module: Redemption not permitted");
        }

        requests.push(Request({
            participant: msg.sender,
            status: RequestStatus.active,
            requestType: RequestType.redeem,
            shareQuantity: shareQuantity,
            giveQuantity: shareQuantity,
            receiveQuantity: receiveQuantity,
            incentiveQuantity: incentiveQuantity,
            timestamp: now
        }));
        RequestUpdated(getLastRequestId());
    }

    /// @notice Executes active subscription and redemption requests, in a way that minimises information advantages of investor
    /// @dev Distributes melon and shares according to the request
    /// @param id Index of request to be executed
    /// @dev Active subscription or redemption request executed
    /**
    @return {
      "err": "If there is an error",
      "errMsg": "Error message"
    }
    */
    function executeRequest(uint id)
        external
        pre_cond(!isShutDown)
        pre_cond(requests[id].status != RequestStatus.active)
        pre_cond(requests[id].requestType == RequestType.redeem && balances[request.participant] < requests[id].shareQuantity) // Sender does not own enough shares
        pre_cond(0 < totalSupply && now < requests[id].timestamp.add(uint(2).mul(module.pricefeed.getInterval()))) // PriceFeed Module: Wait at least one interval before continuing unless its the first supscription
        pre_cond(module.pricefeed.hasRecentPrices(ownedAssets)) // PriceFeed Module: No recent updates for fund asset list
        returns (bool err, string errMsg)
    {
        uint costQuantity = request.shareQuantity
            .mul(calcSharePrice()) // denominated in [base unit of MELON_ASSET]
            .div(MELON_IN_BASE_UNITS);

        Request request = requests[id];

        if (
            request.requestType == RequestType.subscribe &&
            costQuantity <= request.giveQuantity
        ) {
            request.status = RequestStatus.executed;
            assert(MELON_CONTRACT.transferFrom(request.participant, this, costQuantity)); // Allocate Value
            assert(MELON_CONTRACT.transferFrom(request.participant, msg.sender, request.incentiveQuantity)); // Reward Worker
            createShares(request.participant, request.shareQuantity); // Accounting
        } else if (
            request.requestType == RequestType.redeem &&
            request.receiveQuantity <= costQuantity
        ) {
            request.status = RequestStatus.executed;
            assert(MELON_CONTRACT.transfer(request.participant, request.receiveQuantity)); // Return value
            assert(MELON_CONTRACT.transferFrom(request.participant, msg.sender, request.incentiveQuantity)); // Reward Worker
            annihilateShares(request.participant, request.shareQuantity); // Accounting
        } else {
            return logError("ERR: Invalid Request or invalid giveQuantity / receiveQuantity");
        }
    }

    /// @notice Cancels active subscription and redemption requests
    /// @param id Index of request to be executed
    /**
    @return {
      "err": "If there is an error",
      "errMsg": "Error message"
    }
    */
    function cancelRequest(uint id)
        external
        returns (bool err, string errMsg)
    {
        Request request = requests[id];

        if (request.status != RequestStatus.active) {
            return logError("ERR: Request is not active");
        }

        if (request.participant != msg.sender && !isShutDown) {
            return logError("ERR: Neither request creator nor is fund shut down");
        }

        request.status = RequestStatus.cancelled;
    }

    /// @notice Redeems by allocating an ownership percentage of each asset to the participant
    /// @dev Independent of running price feed!
    /// @param shareQuantity Number of shares owned by the participant, which the participant would like to redeem for individual assets
    /**
    @return {
      "err": "If there is an error",
      "errMsg": "Error message"
    }
    */
    function redeemOwnedAssets(uint shareQuantity)
        external
        returns (bool err, string errMsg)
    {
        if (balances[msg.sender] < shareQuantity && balances[msg.sender] > 0) {
            return logError("ERR: Sender does not own enough shares");
        }

        // Quantity of shares which belong to the investors
        uint participantsTotalSupplyBeforeRedeem = totalSupply;
        if (module.pricefeed.hasRecentPrices(ownedAssets)) {
            var (gav, , , , nav, ) = performCalculations();
            participantsTotalSupplyBeforeRedeem = totalSupply.mul(nav).div(gav);
        }

        if (participantsTotalSupplyBeforeRedeem == 0) {
            return logError("ERR: Zero participants total supply");
        }

        // Check whether enough assets held by fund
        uint[] memory ownershipQuantities;
        for (uint i = 0; i < ownedAssets.length; ++i) {
            address ofAsset = ownedAssets[i];
            uint assetHoldings = ERC20(ofAsset).balanceOf(this);
            if (assetHoldings == 0) continue;

            ownershipQuantities[i] = assetHoldings // ownership percentage of participant of asset holdings
                .mul(shareQuantity)
                .div(participantsTotalSupplyBeforeRedeem);

<<<<<<< HEAD
            // Less available than what is owed - Eg in case of unreturned asset quantity at EXCHANGE address
            if (assetHoldings < ownershipQuantities[i]) {
=======
            // Less available than what is owed - Eg in case of unreturned asset quantity at address(module.exchange) address
            if (isLessThan(assetHoldings, ownershipQuantities[i])) {
>>>>>>> b75890ef
                return shutDownAndLogError("CRITICAL ERR: Not enough assetHoldings for owed ownershipQuantitiy");
            }
        }

        // Annihilate shares before external calls to prevent reentrancy
        annihilateShares(msg.sender, shareQuantity);

        // Transfer ownershipQuantity of Assets
        for (uint j = 0; j < ownershipQuantities.length; ++j) {
            // Failed to send owed ownershipQuantity from fund to participant
            if (!ERC20(ofAsset).transfer(msg.sender, ownershipQuantities[j])) {
                revert();
            }
        }
        Redeemed(msg.sender, now, shareQuantity);
    }

    // NON-CONSTANT METHODS - MANAGING

    /// @notice Makes an order on the selected exchange
    /// @dev These are orders that are not expected to settle immediately.  Sufficient balance (== sellQuantity) of sellAsset
    /// @param sellAsset Asset (as registered in Asset registrar) to be sold
    /// @param buyAsset Asset (as registered in Asset registrar) to be bought
    /// @param sellQuantity Quantity of sellAsset to be sold
    /// @param buyQuantity Quantity of buyAsset to be bought
    /**
    @return {
      "err": "If there is an error",
      "errMsg": "Error message"
    }
    */
    function makeOrder(
        address sellAsset,
        address buyAsset,
        uint sellQuantity,
        uint buyQuantity
    )
        external
        pre_cond(isOwner())
        pre_cond(!isShutDown)
        returns (bool err, string errMsg)
    {
<<<<<<< HEAD
        if (quantityHeldInCustodyOfExchange(sellAsset) > 0) {
            return logError("ERR: Curr only one make order per sellAsset allowed. Please wait or cancel existing make order.");
        }

        if (!module.pricefeed.existsPriceOnAssetPair(sellAsset, buyAsset)) {
            return logError("ERR: PriceFeed module: Requested asset pair not valid");
        }

        if (!module.riskmgmt.isMakePermitted(
=======
        require(0 < quantityHeldInCustodyOfExchange(sellAsset)); // Curr only one make order per sellAsset allowed. Please wait or cancel existing make order.
        require(!module.pricefeed.existsPriceOnAssetPair(sellAsset, buyAsset)); // PriceFeed module: Requested asset pair not valid
        require(!module.riskmgmt.isMakePermitted(
>>>>>>> b75890ef
                module.pricefeed.getOrderPrice(sellAsset, sellQuantity, buyQuantity),
                module.pricefeed.getReferencePrice(sellAsset, buyAsset),
                sellAsset, buyAsset, sellQuantity, buyQuantity
        )); // RiskMgmt module: Make order not permitted
        require(isInAssetList[buyAsset] || ownedAssets.length < MAX_FUND_ASSETS); // Limit for max ownable assets by the fund reached
        require(!approveSpending(sellAsset, sellQuantity)); // Approve exchange to spend assets

        // Since there is only one openMakeOrder allowed for each asset, we can assume that openMakeOrderId is set as zero by quantityHeldInCustodyOfExchange() function
        assetsToOpenMakeOrderIds[sellAsset] = exchangeAdapter.makeOrder(address(module.exchange), sellAsset, buyAsset, sellQuantity, buyQuantity);

        // Success defined as non-zero order id
        require(assetsToOpenMakeOrderIds[sellAsset] != 0);

<<<<<<< HEAD
        if (assetsToOpenMakeOrderIds[sellAsset] == 0) {
            return logError("ERR: Exchange Adapter: Failed to make order; openMakeOrderId for the sellAsset is zero");
=======
        // Update ownedAssets array and isInAssetList, isInOpenMakeOrder mapping
        isInOpenMakeOrder[buyAsset] = true;
        if (!isInAssetList[buyAsset]) {
            ownedAssets.push(buyAsset);
            isInAssetList[buyAsset] = true;
>>>>>>> b75890ef
        }

        orders.push(Order({
            exchangeId: assetsToOpenMakeOrderIds[sellAsset],
            status: OrderStatus.active,
            orderType: OrderType.make,
            sellAsset: sellAsset,
            buyAsset: buyAsset,
            sellQuantity: sellQuantity,
            buyQuantity: buyQuantity,
            timestamp: now,
            fillQuantity: 0
        }));

        OrderUpdated(assetsToOpenMakeOrderIds[sellAsset]);
    }

    /// @notice Takes an active order on the selected exchange
    /// @dev These are orders that are expected to settle immediately
    /// @param id Active order id
    /// @param quantity Buy quantity of what others are selling on selected Exchange
    /**
    @return {
      "err": "If there is an error",
      "errMsg": "Error message"
    }
    */
    function takeOrder(uint id, uint quantity)
        external
        pre_cond(isOwner())
<<<<<<< HEAD
        pre_cond(!isShutDown)
=======
        pre_cond(notShutDown())

>>>>>>> b75890ef
        returns (bool err, string errMsg)
    {
        // Get information of order by order id
        Order memory order; // Inverse variable terminology! Buying what another person is selling
        (
            order.sellAsset,
            order.buyAsset,
            order.sellQuantity,
            order.buyQuantity
        ) = exchangeAdapter.getOrder(address(module.exchange), id);
        // Check pre conditions
        require(module.pricefeed.existsPriceOnAssetPair(order.buyAsset, order.sellAsset)); // PriceFeed module: Requested asset pair not valid
        require(isInAssetList[order.sellAsset] || ownedAssets.length < MAX_FUND_ASSETS); // Limit for max ownable assets by the fund reached
        require(module.riskmgmt.isTakePermitted(
            module.pricefeed.getOrderPrice(order.sellAsset, order.buyQuantity, order.sellQuantity),
            module.pricefeed.getReferencePrice(order.buyAsset, order.sellAsset),
            order.sellAsset, order.buyAsset, order.sellQuantity, order.buyQuantity
        )); // RiskMgmt module: Take order not permitted
        require(quantity <= order.sellQuantity); // Not enough quantity of order for what is trying to be bought
        uint spendQuantity = quantity.mul(order.buyQuantity).div(order.sellQuantity);
        require(approveSpending(order.buyAsset, spendQuantity)); // Could not approve spending of spendQuantity of order.buyAsset

        // Execute request
        require(exchangeAdapter.takeOrder(address(module.exchange), id, quantity));

<<<<<<< HEAD
        if (!assetInFundAssetList[order.sellAsset]) {
            if (fundAssetList.length >= MAX_FUND_ASSETS) {
                if (uint(ERC20(order.buyAsset).balanceOf(this)) != order.buyQuantity || order.buyAsset == MELON_ASSET) {
                    return logError("ERR: Limit for max ownable assets by the fund reached");
                }
            }
            fundAssetList.push(order.sellAsset);
            assetInFundAssetList[order.sellAsset] = true;
        }

        bool success = exchangeAdapter.takeOrder(EXCHANGE, id, quantity);

        if (success == false) {
            return logError("ERR: Exchange Adapter: Failed to take order");
=======
        // Update ownedAssets array and isInAssetList mapping
        if (!isInAssetList[order.sellAsset]) {
            ownedAssets.push(order.sellAsset);
            isInAssetList[order.sellAsset] = true;
>>>>>>> b75890ef
        }

        order.exchangeId = id;
        order.status = OrderStatus.fullyFilled;
        order.orderType = OrderType.take;
        order.timestamp = now;
        order.fillQuantity = quantity;
        orders.push(order);
        OrderUpdated(id);
    }

    /// @notice Cancels orders that were not expected to settle immediately, i.e. makeOrders
    /// @dev Reduce exposure with exchange interaction
    /// @param id Active order id of this order array with order owner of this contract on selected Exchange
    /**
    @return {
      "err": "If there is an error",
      "errMsg": "Error message"
    }
    */
    function cancelOrder(uint id)
        external
        pre_cond(isOwner() || isShutDown)
        returns (bool err, string errMsg)
    {
        // Get information of fund order by order id
        Order memory order = orders[id];

<<<<<<< HEAD
        bool success = exchangeAdapter.cancelOrder(EXCHANGE, order.exchangeId);

        if (success == false) {
            return logError("ERR: Exchange Adapter: Failed to cancel order");
        }
=======
        require(exchangeAdapter.cancelOrder(address(module.exchange), order.exchangeId)); // Exchange Adapter: Failed to cancel order
>>>>>>> b75890ef

        order.status = OrderStatus.cancelled;

        OrderUpdated(id);
    }

    // NON-CONSTANT METHODS - REWARDS

    /// @notice Converts unclaimed fees of the manager into fund shares
    /// @dev Only Owner
    /**
    @return {
      "err": "If there is an error",
      "errMsg": "Error message"
    }
    */
    function convertUnclaimedRewards()
        external
        pre_cond(isOwner())
        pre_cond(!isShutDown)
        returns (bool err, string errMsg)
    {
        var (
            gav,
            managementReward,
            performanceReward,
            unclaimedRewards,
            nav,
            sharePrice
        ) = performCalculations();

        if (gav == 0) {
            return logError("ERR: Gross asset value can't be zero");
        }

        if (unclaimedRewards == 0) {
            return logError("ERR: Nothing to convert as of now");
        }

        // Convert unclaimed rewards in form of ownerless shares into shares which belong to manager
        uint rewardsShareQuantity = totalSupply.mul(unclaimedRewards).div(gav);
        createShares(owner, rewardsShareQuantity); // Create shares and allocate them to manager

        // Update Calculations
        uint updatedHighWaterMark = atLastConversion.highWaterMark >= sharePrice ? atLastConversion.highWaterMark : sharePrice;
        atLastConversion = Calculations({
            gav: gav,
            managementReward: managementReward,
            performanceReward: performanceReward,
            unclaimedRewards: unclaimedRewards,
            nav: nav,
            highWaterMark: updatedHighWaterMark,
            totalSupply: totalSupply,
            timestamp: now
        });

        RewardsConverted(now, rewardsShareQuantity, unclaimedRewards);
        CalculationUpdate(now, managementReward, performanceReward, nav, sharePrice, totalSupply);
    }

    /// @notice Calculates gross asset value of the fund
    /// @dev Decimals in assets must be equal to decimals in PriceFeed for all entries in Universe
    /// @return gav Gross asset value denominated in [base unit of melonAsset]
    function calcGav() returns (uint gav) {
        address[] updatedOwnedAssets;
        for (uint i = 0; i < ownedAssets.length; ++i) {
            address ofAsset = ownedAssets[i];
            uint assetHoldings = uint(ERC20(ofAsset).balanceOf(this)) // Amount of asset base units this vault holds
                .add(quantityHeldInCustodyOfExchange(ofAsset));
            uint assetPrice = module.pricefeed.getPrice(ofAsset);
            uint assetDecimals = module.pricefeed.getDecimals(ofAsset);
            gav = gav.add(assetHoldings.mul(assetPrice).div(10 ** uint256(assetDecimals))); // Sum up product of asset holdings of this vault and asset prices
            if (assetHoldings != 0 || ofAsset == MELON_ASSET || isInOpenMakeOrder[ofAsset]) { // Check if asset holdings is not zero or is MELON_ASSET or in open make order
                updatedOwnedAssets.push(ofAsset);
            } else {
                isInAssetList[ofAsset] = false; // Remove from ownedAssets if asset holdings are zero
            }
        }
        // If some asset has been deleted from the list
        if (updatedOwnedAssets.length != ownedAssets.length) {
            ownedAssets = updatedOwnedAssets;
        }
    }

    /// @dev Quantity of asset held in exchange according to associated order id
    /// @param ofAsset Address of asset
    /// @return Quantity of input asset held in exchange
    function quantityHeldInCustodyOfExchange(address ofAsset) returns (uint) {
        if (assetsToOpenMakeOrderIds[ofAsset] == 0)
            return 0;
        var ( , buyAsset, sellQuantity, ) = exchangeAdapter.getOrder(address(module.exchange), assetsToOpenMakeOrderIds[ofAsset]);
        if (sellQuantity == 0) {
            assetsToOpenMakeOrderIds[ofAsset] = 0;
            isInOpenMakeOrder[buyAsset] = false;
        }
        return sellQuantity;
    }

    // INTERNAL METHODS

    function createShares(address recipient, uint shareQuantity) internal {
        totalSupply = totalSupply.add(shareQuantity);
        addShares(recipient, shareQuantity);
        Subscribed(msg.sender, now, shareQuantity);
    }

    function annihilateShares(address recipient, uint shareQuantity) internal {
        totalSupply = totalSupply.sub(shareQuantity);
        subShares(recipient, shareQuantity);
        Redeemed(msg.sender, now, shareQuantity);
    }

    function addShares(address recipient, uint shareQuantity) internal { balances[recipient] = balances[recipient].add(shareQuantity); }

    function subShares(address recipient, uint shareQuantity) internal { balances[recipient] = balances[recipient].sub(shareQuantity); }

    function logError(string message) internal returns (bool, string) {
        ErrorMessage(message);
        return (true, message);
    }

    function shutDownAndLogError(string message) internal returns (bool, string) {
        isShutDown = true;
        ErrorMessage(message);
        return (true, message);
    }
}<|MERGE_RESOLUTION|>--- conflicted
+++ resolved
@@ -177,13 +177,8 @@
     /// @dev Non-zero share supply; value denominated in [base unit of melonAsset]
     /// @return valuePerShare Share price denominated in [base unit of melonAsset * base unit of share / base unit of share] == [base unit of melonAsset]
     function calcValuePerShare(uint value)
-<<<<<<< HEAD
-        constant
+        view
         pre_cond(totalSupply > 0)
-=======
-        view
-        pre_cond(isPastZero(totalSupply))
->>>>>>> b75890ef
         returns (uint valuePerShare)
     {
         valuePerShare = value.mul(MELON_IN_BASE_UNITS).div(totalSupply);
@@ -486,13 +481,8 @@
                 .mul(shareQuantity)
                 .div(participantsTotalSupplyBeforeRedeem);
 
-<<<<<<< HEAD
-            // Less available than what is owed - Eg in case of unreturned asset quantity at EXCHANGE address
+            // Less available than what is owed - Eg in case of unreturned asset quantity at address(module.exchange) address
             if (assetHoldings < ownershipQuantities[i]) {
-=======
-            // Less available than what is owed - Eg in case of unreturned asset quantity at address(module.exchange) address
-            if (isLessThan(assetHoldings, ownershipQuantities[i])) {
->>>>>>> b75890ef
                 return shutDownAndLogError("CRITICAL ERR: Not enough assetHoldings for owed ownershipQuantitiy");
             }
         }
@@ -535,21 +525,9 @@
         pre_cond(!isShutDown)
         returns (bool err, string errMsg)
     {
-<<<<<<< HEAD
-        if (quantityHeldInCustodyOfExchange(sellAsset) > 0) {
-            return logError("ERR: Curr only one make order per sellAsset allowed. Please wait or cancel existing make order.");
-        }
-
-        if (!module.pricefeed.existsPriceOnAssetPair(sellAsset, buyAsset)) {
-            return logError("ERR: PriceFeed module: Requested asset pair not valid");
-        }
-
-        if (!module.riskmgmt.isMakePermitted(
-=======
         require(0 < quantityHeldInCustodyOfExchange(sellAsset)); // Curr only one make order per sellAsset allowed. Please wait or cancel existing make order.
         require(!module.pricefeed.existsPriceOnAssetPair(sellAsset, buyAsset)); // PriceFeed module: Requested asset pair not valid
         require(!module.riskmgmt.isMakePermitted(
->>>>>>> b75890ef
                 module.pricefeed.getOrderPrice(sellAsset, sellQuantity, buyQuantity),
                 module.pricefeed.getReferencePrice(sellAsset, buyAsset),
                 sellAsset, buyAsset, sellQuantity, buyQuantity
@@ -563,16 +541,11 @@
         // Success defined as non-zero order id
         require(assetsToOpenMakeOrderIds[sellAsset] != 0);
 
-<<<<<<< HEAD
-        if (assetsToOpenMakeOrderIds[sellAsset] == 0) {
-            return logError("ERR: Exchange Adapter: Failed to make order; openMakeOrderId for the sellAsset is zero");
-=======
         // Update ownedAssets array and isInAssetList, isInOpenMakeOrder mapping
         isInOpenMakeOrder[buyAsset] = true;
         if (!isInAssetList[buyAsset]) {
             ownedAssets.push(buyAsset);
             isInAssetList[buyAsset] = true;
->>>>>>> b75890ef
         }
 
         orders.push(Order({
@@ -603,12 +576,7 @@
     function takeOrder(uint id, uint quantity)
         external
         pre_cond(isOwner())
-<<<<<<< HEAD
         pre_cond(!isShutDown)
-=======
-        pre_cond(notShutDown())
-
->>>>>>> b75890ef
         returns (bool err, string errMsg)
     {
         // Get information of order by order id
@@ -634,27 +602,10 @@
         // Execute request
         require(exchangeAdapter.takeOrder(address(module.exchange), id, quantity));
 
-<<<<<<< HEAD
-        if (!assetInFundAssetList[order.sellAsset]) {
-            if (fundAssetList.length >= MAX_FUND_ASSETS) {
-                if (uint(ERC20(order.buyAsset).balanceOf(this)) != order.buyQuantity || order.buyAsset == MELON_ASSET) {
-                    return logError("ERR: Limit for max ownable assets by the fund reached");
-                }
-            }
-            fundAssetList.push(order.sellAsset);
-            assetInFundAssetList[order.sellAsset] = true;
-        }
-
-        bool success = exchangeAdapter.takeOrder(EXCHANGE, id, quantity);
-
-        if (success == false) {
-            return logError("ERR: Exchange Adapter: Failed to take order");
-=======
         // Update ownedAssets array and isInAssetList mapping
         if (!isInAssetList[order.sellAsset]) {
             ownedAssets.push(order.sellAsset);
             isInAssetList[order.sellAsset] = true;
->>>>>>> b75890ef
         }
 
         order.exchangeId = id;
@@ -683,15 +634,7 @@
         // Get information of fund order by order id
         Order memory order = orders[id];
 
-<<<<<<< HEAD
-        bool success = exchangeAdapter.cancelOrder(EXCHANGE, order.exchangeId);
-
-        if (success == false) {
-            return logError("ERR: Exchange Adapter: Failed to cancel order");
-        }
-=======
         require(exchangeAdapter.cancelOrder(address(module.exchange), order.exchangeId)); // Exchange Adapter: Failed to cancel order
->>>>>>> b75890ef
 
         order.status = OrderStatus.cancelled;
 
@@ -769,6 +712,7 @@
             } else {
                 isInAssetList[ofAsset] = false; // Remove from ownedAssets if asset holdings are zero
             }
+            PortfolioContent(assetHoldings, assetPrice, assetDecimals);
         }
         // If some asset has been deleted from the list
         if (updatedOwnedAssets.length != ownedAssets.length) {
