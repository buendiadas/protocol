pragma solidity ^0.4.19;

import '../Fund.sol';
import '../FundInterface.sol';
import '../dependencies/DBC.sol';
import '../dependencies/Owned.sol';
import './VersionInterface.sol';

/// @title Version Contract
/// @author Melonport AG <team@melonport.com>
/// @notice Simple and static Management Fee.
contract Version is DBC, Owned {
    // FIELDS

    // Constant fields
    bytes32 public constant TERMS_AND_CONDITIONS = 0x47173285a8d7341e5e972fc677286384f802f8ef42a5ec5f03bbfa254cb01fad; // Hashed terms and conditions as displayed on IPFS.
    // Constructor fields
    string public VERSION_NUMBER; // SemVer of Melon protocol version
    address public MELON_ASSET; // Address of Melon asset contract
    address public GOVERNANCE; // Address of Melon protocol governance contract
    // Methods fields
    bool public isShutDown; // Governance feature, if yes than setupFund gets blocked and shutDownFund gets opened
    mapping (address => address) public managerToFunds; // Links manager address to fund address created using this version
    address[] public listOfFunds; // A complete list of fund addresses created using this version
<<<<<<< HEAD
    //mapping (string => address) public fundNamesToOwners; // Links fund names to address based on ownership
=======
    mapping (bytes32 => address) public fundNamesToOwners; // Links fund names to address based on ownership
>>>>>>> 30f41791

    // EVENTS

    event FundUpdated(uint id);

    // PRE, POST, INVARIANT CONDITIONS

    /// @dev Proofs that terms and conditions have been read and understood
    /// @param v ellipitc curve parameter v
    /// @param r ellipitc curve parameter r
    /// @param s ellipitc curve parameter s
    /// @return signed Whether or not terms and conditions have been read and understood
    function termsAndConditionsAreSigned(uint8 v, bytes32 r, bytes32 s) view returns (bool signed) {
        return ecrecover(
            // Parity does prepend \x19Ethereum Signed Message:\n{len(message)} before signing.
            //  Signature order has also been changed in 1.6.7 and upcoming 1.7.x,
            //  it will return rsv (same as geth; where v is [27, 28]).
            // Note that if you are using ecrecover, v will be either "00" or "01".
            //  As a result, in order to use this value, you will have to parse it to an
            //  integer and then add 27. This will result in either a 27 or a 28.
            //  https://github.com/ethereum/wiki/wiki/JavaScript-API#web3ethsign
            keccak256("\x19Ethereum Signed Message:\n32", TERMS_AND_CONDITIONS),
            v,
            r,
            s
        ) == msg.sender; // Has sender signed TERMS_AND_CONDITIONS
    }

    // VIEW METHODS

    function getMelonAsset() view returns (address) { return MELON_ASSET; }
    function notShutDown() internal returns (bool) { return !isShutDown; }
    function getFundById(uint withId) view returns (address) { return listOfFunds[withId]; }
    function getLastFundId() view returns (uint) { return listOfFunds.length -1; }
<<<<<<< HEAD
    //function fundNameTaken(string ofFundName) view returns (bool) { return fundNamesToOwners[ofFundName] != 0; }
=======
    function fundNameTaken(string ofFundName) view returns (bool) { return fundNamesToOwners[keccak256(ofFundName)] != 0; }
>>>>>>> 30f41791

    // NON-CONSTANT METHODS

    /// @param versionNumber SemVer of Melon protocol version
    /// @param ofGovernance Address of Melon governance contract
    /// @param ofMelonAsset Address of Melon asset contract
    function Version(
        string versionNumber,
        address ofGovernance,
        address ofMelonAsset
    ) {
        VERSION_NUMBER = versionNumber;
        GOVERNANCE = ofGovernance;
        MELON_ASSET = ofMelonAsset;
    }

    function shutDown() external pre_cond(msg.sender == GOVERNANCE) { isShutDown = true; }

    /// @param ofFundName human-readable descriptive name (not necessarily unique)
    /// @param ofReferenceAsset Asset against which performance reward is measured against
    /// @param ofManagementRewardRate A time based reward, given in a number which is divided by 10 ** 15
    /// @param ofPerformanceRewardRate A time performance based reward, performance relative to ofReferenceAsset, given in a number which is divided by 10 ** 15
    /// @param ofCompliance Address of participation module
    /// @param ofRiskMgmt Address of risk management module
    /// @param ofPriceFeed Address of price feed module
    /// @param ofExchange Address of exchange on which this fund can trade
    /// @param v ellipitc curve parameter v
    /// @param r ellipitc curve parameter r
    /// @param s ellipitc curve parameter s
    /// @return Deployed Fund with manager set as msg.sender
    function setupFund(
        string ofFundName,
        address ofReferenceAsset,
        uint ofManagementRewardRate,
        uint ofPerformanceRewardRate,
        address ofCompliance,
        address ofRiskMgmt,
        address ofPriceFeed,
        address ofExchange,
        uint8 v,
        bytes32 r,
        bytes32 s
    )
        pre_cond(notShutDown())
    {
<<<<<<< HEAD
        // Either novel fund name or previous owner of fund name
        //require(fundNamesToOwners[ofFundName] == 0 || fundNamesToOwners[ofFundName] == msg.sender);
=======
        require(termsAndConditionsAreSigned(v, r, s));
        // Either novel fund name or previous owner of fund name
        require(fundNamesToOwners[keccak256(ofFundName)] == 0 || fundNamesToOwners[keccak256(ofFundName)] == msg.sender);
>>>>>>> 30f41791
        require(managerToFunds[msg.sender] == 0); // Add limitation for simpler migration process of shutting down and setting up fund
        address fund = new Fund(
            msg.sender,
            ofFundName,
            ofReferenceAsset,
            ofManagementRewardRate,
            ofPerformanceRewardRate,
            MELON_ASSET,
            ofCompliance,
            ofRiskMgmt,
            ofPriceFeed,
            ofExchange
        );
        listOfFunds.push(fund);
<<<<<<< HEAD
        //fundNamesToOwners[ofFundName] = msg.sender;
=======
        fundNamesToOwners[keccak256(ofFundName)] = msg.sender;
>>>>>>> 30f41791
        managerToFunds[msg.sender] = fund;
        FundUpdated(getLastFundId());
    }

    /// @dev Dereference Fund and trigger selfdestruct
    function shutDownFund(uint id)
        pre_cond(isShutDown)
    {
        FundInterface Fund = FundInterface(getFundById(id));
        Fund.shutDown();
        FundUpdated(id);
    }
}<|MERGE_RESOLUTION|>--- conflicted
+++ resolved
@@ -22,11 +22,7 @@
     bool public isShutDown; // Governance feature, if yes than setupFund gets blocked and shutDownFund gets opened
     mapping (address => address) public managerToFunds; // Links manager address to fund address created using this version
     address[] public listOfFunds; // A complete list of fund addresses created using this version
-<<<<<<< HEAD
-    //mapping (string => address) public fundNamesToOwners; // Links fund names to address based on ownership
-=======
     mapping (bytes32 => address) public fundNamesToOwners; // Links fund names to address based on ownership
->>>>>>> 30f41791
 
     // EVENTS
 
@@ -61,11 +57,7 @@
     function notShutDown() internal returns (bool) { return !isShutDown; }
     function getFundById(uint withId) view returns (address) { return listOfFunds[withId]; }
     function getLastFundId() view returns (uint) { return listOfFunds.length -1; }
-<<<<<<< HEAD
-    //function fundNameTaken(string ofFundName) view returns (bool) { return fundNamesToOwners[ofFundName] != 0; }
-=======
     function fundNameTaken(string ofFundName) view returns (bool) { return fundNamesToOwners[keccak256(ofFundName)] != 0; }
->>>>>>> 30f41791
 
     // NON-CONSTANT METHODS
 
@@ -111,14 +103,9 @@
     )
         pre_cond(notShutDown())
     {
-<<<<<<< HEAD
-        // Either novel fund name or previous owner of fund name
-        //require(fundNamesToOwners[ofFundName] == 0 || fundNamesToOwners[ofFundName] == msg.sender);
-=======
         require(termsAndConditionsAreSigned(v, r, s));
         // Either novel fund name or previous owner of fund name
         require(fundNamesToOwners[keccak256(ofFundName)] == 0 || fundNamesToOwners[keccak256(ofFundName)] == msg.sender);
->>>>>>> 30f41791
         require(managerToFunds[msg.sender] == 0); // Add limitation for simpler migration process of shutting down and setting up fund
         address fund = new Fund(
             msg.sender,
@@ -133,11 +120,7 @@
             ofExchange
         );
         listOfFunds.push(fund);
-<<<<<<< HEAD
-        //fundNamesToOwners[ofFundName] = msg.sender;
-=======
         fundNamesToOwners[keccak256(ofFundName)] = msg.sender;
->>>>>>> 30f41791
         managerToFunds[msg.sender] = fund;
         FundUpdated(getLastFundId());
     }
