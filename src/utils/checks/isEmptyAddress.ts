--- conflicted
+++ resolved
@@ -1,10 +1,6 @@
-<<<<<<< HEAD
 import { Address } from '@melonproject/token-math/address';
-import { emptyAddress } from '~/utils/constants';
-=======
-import { Address } from '~/utils/types';
+
 import { emptyAddress } from '~/utils/constants/emptyAddress';
->>>>>>> 886ac5bd
 
 export const isEmptyAddress = (address: Address) =>
   address.toString() === emptyAddress;