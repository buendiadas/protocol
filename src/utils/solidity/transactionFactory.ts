import * as R from 'ramda';
import * as Web3EthAbi from 'web3-eth-abi';
import {
  QuantityInterface,
  createQuantity,
} from '@melonproject/token-math/quantity';

import { Contracts, eventSignatureABIMap } from '~/Contracts';

import { Environment, getGlobalEnvironment } from '../environment';
import {
  getContract,
  prepareTransaction,
  OptionsOrCallback,
  Options,
} from '../solidity';
import { Address } from '../types';

type TransactionArg = number | string;
type TransactionArgs = TransactionArg[];

// The raw unsigned transaction object from web3
// https://web3js.readthedocs.io/en/1.0/web3-eth.html#sendtransaction
export interface UnsignedRawTransaction {
  from: string;
  to: string;
  value?: string;
  gas?: string;
  gasPrice?: string;
  data?: string;
  nonce?: number;
}

export interface MelonTransaction<Args> {
  amguInEth: QuantityInterface;
  params: Args;
  rawTransaction: UnsignedRawTransaction;
  // Already signed transaction in HEX as described here:
  // https://web3js.readthedocs.io/en/1.0/web3-eth.html#sendsignedtransaction
  // If not specified, signing will be done through web3.js
  signedTransaction?: string;
  transactionArgs: TransactionArgs;
}

// Guard check if the given transaction can run without errors
// They are crucial to spot "Transaction Execution Errors" before
// the transaction actually hit the nodes. They should throw Errors with
// meaningful messages
export type GuardFunction<Args> = (
  params?: Args,
  contractAddress?: Address,
  environment?: Environment,
) => Promise<void>;

// Translates JavaScript/TypeScript params into the form that the EVM
// understands: token-math structs, ...
export type PrepareArgsFunction<Args> = (
  params: Args,
  contractAddress?: Address,
  environment?: Environment,
) => Promise<TransactionArgs>;

// Takes the transaction receipt from the EVM, checks if everything is as
// expected and returns a meaningful object
export type PostProcessFunction<Args, Result> = (
  receipt,
  params?: Args,
  contractAddress?: Address,
  environment?: Environment,
) => Promise<Result>;

export type TransactionFactory = <Args, Result>(
  name: string,
  contract: Contracts,
  guard?: GuardFunction<Args>,
  prepareArgs?: PrepareArgsFunction<Args>,
  postProcess?: PostProcessFunction<Args, Result>,
  defaultOptions?: OptionsOrCallback,
) => EnhancedExecute<Args, Result>;

type SendFunction<Args> = (
  contractAddress: Address,
  melonTransaction: MelonTransaction<Args>,
  params: Args,
  options?: OptionsOrCallback,
  environment?: Environment,
) => Promise<any>;

type PrepareFunction<Args> = (
  contractAddress: Address,
  params?: Args,
  options?: OptionsOrCallback,
  environment?: Environment,
) => Promise<MelonTransaction<Args>>;

type ExecuteFunction<Args, Result> = (
  contractAddress: Address,
  params?: Args,
  options?: OptionsOrCallback,
  environment?: Environment,
) => Promise<Result>;

export interface ExecuteMixin<Args> {
  send: SendFunction<Args>;
  prepare: PrepareFunction<Args>;
}

export type EnhancedExecute<Args, Result> = ExecuteFunction<Args, Result> &
  ExecuteMixin<Args>;

export type ExecuteFunctionWithoutContractAddress<Args, Result> = (
  params?: Args,
  environment?: Environment,
) => Promise<Result>;

export type ImplicitExecute<
  Args,
  Result
> = ExecuteFunctionWithoutContractAddress<Args, Result> & ExecuteMixin<Args>;

export type WithContractAddressQuery = <Args, Result>(
  contractAddressQuery: string[],
  transaction: EnhancedExecute<Args, Result>,
) => ImplicitExecute<Args, Result>;

export const defaultGuard: GuardFunction<any> = async () => {};

export const defaultPrepareArgs = async (
  params,
  contractAddress,
  environment,
) => Object.values(params || {}).map(v => v.toString());
export const defaultPostProcess: PostProcessFunction<any, any> = async () =>
  true;

/**
 * The transaction factory returns a function "execute" (You have to rename it
 * to the actual name of the transaction, for example: "transfer"). As a
 * minimum, one needs to provide the transaction name and the contract path:
 *
 * ```typescript
 * const transfer = transactionFactory('transfer', Contract.Token);
 * ```
 *
 * This transfer function can then be executed directly:
 *
 * ```typescript
 * await transfer(new Address('0xdeadbeef'));
 * ```
 *
 * Or sliced into a prepare and a send part:
 * ```typescript
 * const preparedTransaction: PreparedTransaction =
 *    await transfer.prepare(new Address('0xdeadbeef'));
 *
 * // pass that prepared transaction to the signer
 * const result = await transfer.send(new Address('0xdeadbeef'),
 *    preparedTransaction);
 * ```
 */
const transactionFactory: TransactionFactory = <Args, Result>(
  name,
  contract,
  guard = defaultGuard,
  prepareArgs = defaultPrepareArgs,
  postProcess = defaultPostProcess,
<<<<<<< HEAD
  providedOptions = {},
=======
  defaultOptions?,
>>>>>>> 68d6847c
) => {
  const prepare: PrepareFunction<Args> = async (
    contractAddress,
    params,
    options = defaultOptions,
    environment: Environment = getGlobalEnvironment(),
  ) => {
    await guard(params, contractAddress, environment);
    const args = await prepareArgs(params, contractAddress, environment);
    const contractInstance = getContract(contract, contractAddress);
    const transaction = contractInstance.methods[name](...args);

    transaction.name = name;
    const prepared = await prepareTransaction(
      transaction,
<<<<<<< HEAD
      providedOptions,
      environment,
    );
    const options: Options =
      typeof providedOptions === 'function'
        ? providedOptions(prepared, environment)
        : providedOptions;

    // HACK: To avoid circular dependencies (?)
    const {
      calcAmguInEth,
    } = await import('~/contracts/engine/calls/calcAmguInEth');

    const amguInEth = options.amguPayable
      ? await calcAmguInEth(
          contractAddress,
          prepared.gasEstimation,
          environment,
        )
      : createQuantity('eth', '0'); /*;*/

    const melonTransaction = {
      amguInEth,
      params,
      rawTransaction: {
        data: prepared.encoded,
        from: `${options.from || environment.wallet.address}`,
        gas: `${options.gas || prepared.gasEstimation}`,
        gasPrice: `${options.gasPrice || environment.options.gasPrice}`,
        to: `${contractAddress}`,
        value: `${options.value || amguInEth.quantity}`,
      },
      transactionArgs: prepared.transaction.arguments,
    };

    return melonTransaction;
=======
      options,
      environment,
    );
    return { ...prepared, contract };
>>>>>>> 68d6847c
  };

  const send: SendFunction<Args> = async (
    contractAddress,
    prepared,
    params,
<<<<<<< HEAD
    // TODO: Remove this. Options are provided through transaction
    _ = providedOptions,
=======
    options = defaultOptions,
>>>>>>> 68d6847c
    environment = getGlobalEnvironment(),
  ) => {
    const receipt = await environment.eth
      .sendTransaction(prepared.rawTransaction)
      .then(null, error => {
        throw new Error(
          `Transaction failed for ${name}(${prepared.transactionArgs.join(
            ', ',
          )}): ${error.message}`,
        );
      });

    const events = receipt.logs.reduce((carry, log) => {
      const eventABI = eventSignatureABIMap[log.topics[0]];

      // Ignore event if not found in eventSignaturesABI map;
      if (!eventABI) {
        return carry;
      }

      const decoded = Web3EthAbi.decodeLog(
        eventABI.inputs,
        log.data,
        log.topics,
      );
      const keys = R.map(R.prop('name'), eventABI.inputs);
      const picked = R.pick(keys, decoded);

      return {
        ...carry,
        [eventABI.name]: {
          returnValues: picked,
        },
      };
    }, {});

    receipt.events = events;

    const postprocessed = await postProcess(
      receipt,
      params,
      contractAddress,
      environment,
    );

    return postprocessed;
  };

  const execute: EnhancedExecute<Args, Result> = async (
    contractAddress,
    params,
    options = defaultOptions,
    environment = getGlobalEnvironment(),
  ) => {
    const prepared = await prepare(
      contractAddress,
      params,
      options,
      environment,
    );
    const result = await send(
      contractAddress,
      prepared,
      params,
      defaultOptions,
      environment,
    );
    return result;
  };

  execute.prepare = prepare;
  execute.send = send;

  return execute;
};

/**
 * Wraps the result of the transaction factory (EnhancedExecute) in helper
 * functions that do not require to provide contractAddress, but derive this
 * from the params with the contractAddressQuery
 *
 * @param contractAddressQuery
 * @param transaction
 */
const withContractAddressQuery: WithContractAddressQuery = <Args, Result>(
  contractAddressQuery,
  transaction,
) => {
  const prepare = async (params: Args, environment?) =>
    await transaction.prepare(
      R.path(contractAddressQuery, params).toString(),
      params,
      environment,
    );

  const send = async (
    prepared,
    params: Args,
    defaultOptions,
    environment?,
  ): Promise<Result> =>
    await transaction.send(
      R.path(contractAddressQuery, params).toString(),
      prepared,
      params,
      defaultOptions,
      environment,
    );

  const execute = async (params: Args, environment?) => {
    return await transaction(
      R.path(contractAddressQuery, params).toString(),
      params,
      environment,
    );
  };

  execute.prepare = prepare;
  execute.send = send;

  return execute;
};

export { transactionFactory, withContractAddressQuery };<|MERGE_RESOLUTION|>--- conflicted
+++ resolved
@@ -164,16 +164,12 @@
   guard = defaultGuard,
   prepareArgs = defaultPrepareArgs,
   postProcess = defaultPostProcess,
-<<<<<<< HEAD
-  providedOptions = {},
-=======
-  defaultOptions?,
->>>>>>> 68d6847c
+  defaultOptions = {},
 ) => {
   const prepare: PrepareFunction<Args> = async (
     contractAddress,
     params,
-    options = defaultOptions,
+    optionsOrCallback = defaultOptions,
     environment: Environment = getGlobalEnvironment(),
   ) => {
     await guard(params, contractAddress, environment);
@@ -184,14 +180,13 @@
     transaction.name = name;
     const prepared = await prepareTransaction(
       transaction,
-<<<<<<< HEAD
-      providedOptions,
+      optionsOrCallback,
       environment,
     );
     const options: Options =
-      typeof providedOptions === 'function'
-        ? providedOptions(prepared, environment)
-        : providedOptions;
+      typeof optionsOrCallback === 'function'
+        ? optionsOrCallback(environment)
+        : optionsOrCallback;
 
     // HACK: To avoid circular dependencies (?)
     const {
@@ -221,24 +216,13 @@
     };
 
     return melonTransaction;
-=======
-      options,
-      environment,
-    );
-    return { ...prepared, contract };
->>>>>>> 68d6847c
   };
 
   const send: SendFunction<Args> = async (
     contractAddress,
     prepared,
     params,
-<<<<<<< HEAD
-    // TODO: Remove this. Options are provided through transaction
-    _ = providedOptions,
-=======
     options = defaultOptions,
->>>>>>> 68d6847c
     environment = getGlobalEnvironment(),
   ) => {
     const receipt = await environment.eth
@@ -303,7 +287,7 @@
       contractAddress,
       prepared,
       params,
-      defaultOptions,
+      options,
       environment,
     );
     return result;
