--- conflicted
+++ resolved
@@ -15,19 +15,12 @@
   Options,
 } from '../solidity';
 import { Address } from '../types';
-<<<<<<< HEAD
-import { Contracts } from '~/Contracts';
 import { ensure } from '../guards';
 
 // TODO: Fix the types here once the transaction factory decorators are
 // properly implemented.
 type TransactionArg = any;
 type TransactionArgs = TransactionArg[] | any;
-=======
-
-type TransactionArg = number | number[] | string | string[];
-type TransactionArgs = TransactionArg[];
->>>>>>> f0833000
 
 // The raw unsigned transaction object from web3
 // https://web3js.readthedocs.io/en/1.0/web3-eth.html#sendtransaction
@@ -187,20 +180,12 @@
   guard = defaultGuard,
   prepareArgs = defaultPrepareArgs,
   postProcess = defaultPostProcess,
-<<<<<<< HEAD
-  defaultOptions,
-=======
   defaultOptions = {},
->>>>>>> f0833000
 ) => {
   const prepare: PrepareFunction<Args> = async (
     contractAddress,
     params,
-<<<<<<< HEAD
-    options = defaultOptions,
-=======
     optionsOrCallback = defaultOptions,
->>>>>>> f0833000
     environment: Environment = getGlobalEnvironment(),
   ) => {
     await guard(params, contractAddress, environment);
@@ -215,12 +200,6 @@
     transaction.name = name;
     const prepared = await prepareTransaction(
       transaction,
-<<<<<<< HEAD
-      options,
-      environment,
-    );
-    return { ...prepared, contract };
-=======
       optionsOrCallback,
       environment,
     );
@@ -259,7 +238,6 @@
     };
 
     return melonTransaction;
->>>>>>> f0833000
   };
 
   const send: SendFunction<Args> = async (
@@ -331,11 +309,7 @@
       contractAddress,
       prepared,
       params,
-<<<<<<< HEAD
-      defaultOptions,
-=======
-      options,
->>>>>>> f0833000
+      options,
       environment,
     );
     return result;
