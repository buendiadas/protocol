--- conflicted
+++ resolved
@@ -14,20 +14,12 @@
   OptionsOrCallback,
   Options,
 } from '../solidity';
-<<<<<<< HEAD
 import { Address } from '@melonproject/token-math/address';
+import { ensure } from '../guards';
 
 export type TransactionArg = number | number[] | string | string[];
-export type TransactionArgs = TransactionArg[];
-=======
-import { Address } from '../types';
-import { ensure } from '../guards';
-
-// TODO: Fix the types here once the transaction factory decorators are
-// properly implemented.
-type TransactionArg = any;
-type TransactionArgs = TransactionArg[] | any;
->>>>>>> 33b54f42
+// TODO: Remove this any!
+export type TransactionArgs = TransactionArg[] | any;
 
 // The raw unsigned transaction object from web3
 // https://web3js.readthedocs.io/en/1.0/web3-eth.html#sendtransaction
@@ -202,17 +194,14 @@
 
     await guard(params, contractAddress, environment, options);
     const args = await prepareArgs(params, contractAddress, environment);
-<<<<<<< HEAD
     const contractInstance = getContract(
       contract,
       contractAddress,
       environment,
-=======
-    const contractInstance = getContract(contract, contractAddress);
+    );
     ensure(
       !!contractInstance.methods[name],
       `Method ${name} does not exist on contract ${contract}`,
->>>>>>> 33b54f42
     );
     const transaction = contractInstance.methods[name](...args);
 
@@ -394,20 +383,19 @@
   const execute: ExecuteFunction<Args, Result> = async (
     contractAddress,
     params,
-    options = decorator.options,
     environment = getGlobalEnvironment(),
   ) => {
     const prepared = await prepare(
       contractAddress,
       params,
-      options,
+      decorator.options,
       environment,
     );
     const result = await send(
       contractAddress,
       prepared,
       params,
-      options,
+      decorator.options,
       environment,
     );
     return result;
