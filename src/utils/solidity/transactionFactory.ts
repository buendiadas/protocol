import * as R from 'ramda';
import * as Web3EthAbi from 'web3-eth-abi';
import {
  QuantityInterface,
  createQuantity,
} from '@melonproject/token-math/quantity';
import { Contracts, eventSignatureABIMap } from '~/Contracts';
import { getGlobalEnvironment } from '~/utils/environment/globalEnvironment';
import { Environment } from '~/utils/environment/Environment';
import { getContract } from '~/utils/solidity/getContract';
import {
  prepareTransaction,
  OptionsOrCallback,
  Options,
<<<<<<< HEAD
} from '../solidity';
import { Address } from '@melonproject/token-math/address';
import { ensure } from '../guards';
=======
} from '~/utils/solidity/prepareTransaction';
import { Address } from '~/utils/types';
import { ensure } from '~/utils/guards/ensure';
>>>>>>> 886ac5bd

export type TransactionArg = number | number[] | string | string[];
// TODO: Remove this any!
export type TransactionArgs = TransactionArg[] | any;

// The raw unsigned transaction object from web3
// https://web3js.readthedocs.io/en/1.0/web3-eth.html#sendtransaction
export interface UnsignedRawTransaction {
  from: string;
  to: string;
  value?: string;
  gas?: string;
  gasPrice?: string;
  data?: string;
  nonce?: number;
}

export interface MelonTransaction<Args> {
  amguInEth: QuantityInterface;
  params: Args;
  rawTransaction: UnsignedRawTransaction;
  // Already signed transaction in HEX as described here:
  // https://web3js.readthedocs.io/en/1.0/web3-eth.html#sendsignedtransaction
  // If not specified, signing will be done through web3.js
  signedTransaction?: string;
  transactionArgs: TransactionArgs;
}

// Guard check if the given transaction can run without errors
// They are crucial to spot "Transaction Execution Errors" before
// the transaction actually hit the nodes. They should throw Errors with
// meaningful messages
export type GuardFunction<Args> = (
  params?: Args,
  contractAddress?: Address,
  environment?: Environment,
  options?: Options,
) => Promise<void>;

// Translates JavaScript/TypeScript params into the form that the EVM
// understands: token-math structs, ...
export type PrepareArgsFunction<Args> = (
  params: Args,
  contractAddress?: Address,
  environment?: Environment,
) => Promise<TransactionArgs>;

// Takes the transaction receipt from the EVM, checks if everything is as
// expected and returns a meaningful object
export type PostProcessFunction<Args, Result> = (
  receipt,
  params?: Args,
  contractAddress?: Address,
  environment?: Environment,
) => Promise<Result>;

export type TransactionFactory = <Args, Result>(
  name: string,
  contract: Contracts,
  guard?: GuardFunction<Args>,
  prepareArgs?: PrepareArgsFunction<Args>,
  postProcess?: PostProcessFunction<Args, Result>,
  defaultOptions?: OptionsOrCallback,
) => EnhancedExecute<Args, Result>;

type SendFunction<Args> = (
  contractAddress: Address,
  melonTransaction: MelonTransaction<Args>,
  params: Args,
  options?: OptionsOrCallback,
  environment?: Environment,
) => Promise<any>;

type PrepareFunction<Args> = (
  contractAddress: Address,
  params?: Args,
  options?: OptionsOrCallback,
  environment?: Environment,
) => Promise<MelonTransaction<Args>>;

type ExecuteFunction<Args, Result> = (
  contractAddress: Address,
  params?: Args,
  environment?: Environment,
) => Promise<Result>;

export interface ExecuteMixin<Args> {
  send: SendFunction<Args>;
  prepare: PrepareFunction<Args>;
}

export type EnhancedExecute<Args, Result> = ExecuteFunction<Args, Result> &
  ExecuteMixin<Args>;

export type ExecuteFunctionWithoutContractAddress<Args, Result> = (
  params?: Args,
  environment?: Environment,
) => Promise<Result>;

export type ImplicitExecute<
  Args,
  Result
> = ExecuteFunctionWithoutContractAddress<Args, Result> & ExecuteMixin<Args>;

export type WithContractAddressQuery = <Args, Result>(
  contractAddressQuery: string[],
  transaction: EnhancedExecute<Args, Result>,
) => ImplicitExecute<Args, Result>;

export interface WithTransactionDecoratorOptions<Args, Result> {
  guard?: GuardFunction<Args>;
  prepareArgs?: PrepareArgsFunction<Args>;
  postProcess?: PostProcessFunction<Args, Result>;
  options?: OptionsOrCallback;
}

export type WithTransactionDecorator = <Args, Result>(
  transaction: EnhancedExecute<Args, Result>,
  decorator: WithTransactionDecoratorOptions<Args, Result>,
) => EnhancedExecute<Args, Result>;

export const defaultGuard: GuardFunction<any> = async () => {};

export const defaultPrepareArgs = async (
  params,
  contractAddress,
  environment,
) => Object.values(params || {}).map(v => v.toString());

export const defaultPostProcess: PostProcessFunction<any, any> = async () =>
  true;

/**
 * The transaction factory returns a function "execute" (You have to rename it
 * to the actual name of the transaction, for example: "transfer"). As a
 * minimum, one needs to provide the transaction name and the contract path:
 *
 * ```typescript
 * const transfer = transactionFactory('transfer', Contract.Token);
 * ```
 *
 * This transfer function can then be executed directly:
 *
 * ```typescript
 * await transfer(new Address('0xdeadbeef'));
 * ```
 *
 * Or sliced into a prepare and a send part:
 * ```typescript
 * const preparedTransaction: PreparedTransaction =
 *    await transfer.prepare(new Address('0xdeadbeef'));
 *
 * // pass that prepared transaction to the signer
 * const result = await transfer.send(new Address('0xdeadbeef'),
 *    preparedTransaction);
 * ```
 */
const transactionFactory: TransactionFactory = <Args, Result>(
  name,
  contract,
  guard = defaultGuard,
  prepareArgs = defaultPrepareArgs,
  postProcess = defaultPostProcess,
  defaultOptions = {},
) => {
  const prepare: PrepareFunction<Args> = async (
    contractAddress,
    params,
    optionsOrCallback = defaultOptions,
    environment: Environment = getGlobalEnvironment(),
  ) => {
    const options: Options =
      typeof optionsOrCallback === 'function'
        ? optionsOrCallback(environment)
        : optionsOrCallback;

    await guard(params, contractAddress, environment, options);
    const args = await prepareArgs(params, contractAddress, environment);
    const contractInstance = getContract(
      contract,
      contractAddress,
      environment,
    );
    ensure(
      !!contractInstance.methods[name],
      `Method ${name} does not exist on contract ${contract}`,
    );
    const transaction = contractInstance.methods[name](...args);

    transaction.name = name;
    const prepared = await prepareTransaction(
      transaction,
      optionsOrCallback,
      environment,
    );

    // HACK: To avoid circular dependencies (?)
    const {
      calcAmguInEth,
    } = await import('~/contracts/engine/calls/calcAmguInEth');

    const amguInEth = options.amguPayable
      ? await calcAmguInEth(
          contractAddress,
          prepared.gasEstimation,
          environment,
        )
      : createQuantity('eth', '0'); /*;*/

    const melonTransaction = {
      amguInEth,
      contract,
      name,
      params,
      rawTransaction: {
        data: prepared.encoded,
        from: `${options.from || environment.wallet.address}`,
        gas: `${options.gas || prepared.gasEstimation}`,
        gasPrice: `${options.gasPrice || environment.options.gasPrice}`,
        to: `${contractAddress}`,
        value: `${options.value || amguInEth.quantity}`,
      },
      transactionArgs: prepared.transaction.arguments,
    };

    return melonTransaction;
  };

  const send: SendFunction<Args> = async (
    contractAddress,
    prepared,
    params,
    options = defaultOptions,
    environment = getGlobalEnvironment(),
  ) => {
    const receipt = await environment.eth
      .sendTransaction(prepared.rawTransaction)
      .then(null, error => {
        throw new Error(
          `Transaction failed for ${name}(${prepared.transactionArgs.join(
            ', ',
          )}): ${error.message}`,
        );
      });
    const events = receipt.logs.reduce((carry, log) => {
      const eventABI = eventSignatureABIMap[log.topics[0]];

      // Ignore event if not found in eventSignaturesABI map;
      if (!eventABI) {
        return carry;
      }

      const decoded = Web3EthAbi.decodeLog(
        eventABI.inputs,
        log.data,
        eventABI.anonymous ? log.topics : log.topics.slice(1),
      );
      const keys = R.map(R.prop('name'), eventABI.inputs);
      const picked = R.pick(keys, decoded);

      return {
        ...carry,
        [eventABI.name]: {
          returnValues: picked,
        },
      };
    }, {});

    receipt.events = events;

    const postprocessed = await postProcess(
      receipt,
      params,
      contractAddress,
      environment,
    );

    return postprocessed;
  };

  const execute: ExecuteFunction<Args, Result> = async (
    contractAddress,
    params,
    environment = getGlobalEnvironment(),
  ) => {
    const prepared = await prepare(
      contractAddress,
      params,
      defaultOptions,
      environment,
    );
    const result = await send(
      contractAddress,
      prepared,
      params,
      defaultOptions,
      environment,
    );
    return result;
  };

  (execute as EnhancedExecute<Args, Result>).prepare = prepare;
  (execute as EnhancedExecute<Args, Result>).send = send;

  return execute as EnhancedExecute<Args, Result>;
};

const withTransactionDecorator: WithTransactionDecorator = <Args, Result>(
  transaction,
  decorator,
) => {
  const prepare: PrepareFunction<Args> = async (
    contractAddress,
    params,
    options = decorator.options,
    environment: Environment = getGlobalEnvironment(),
  ) => {
    if (typeof decorator.guard !== 'undefined') {
      await decorator.guard(params, contractAddress, environment);
    }

    let processedParams = params;
    if (typeof decorator.prepareArgs !== 'undefined') {
      processedParams = await decorator.prepareArgs(
        params,
        contractAddress,
        environment,
      );
    }

    return transaction.prepare(
      contractAddress,
      processedParams,
      options,
      environment,
    );
  };

  const send: SendFunction<Args> = async (
    contractAddress,
    prepared,
    params,
    options = decorator.options,
    environment = getGlobalEnvironment(),
  ) => {
    const result = await transaction.send(
      contractAddress,
      prepared,
      params,
      options,
      environment,
    );
    if (typeof decorator.postProcess !== 'undefined') {
      return decorator.postProcess(
        result,
        params,
        contractAddress,
        environment,
      );
    }

    return result;
  };

  const execute: ExecuteFunction<Args, Result> = async (
    contractAddress,
    params,
    environment = getGlobalEnvironment(),
  ) => {
    const prepared = await prepare(
      contractAddress,
      params,
      decorator.options,
      environment,
    );
    const result = await send(
      contractAddress,
      prepared,
      params,
      decorator.options,
      environment,
    );
    return result;
  };

  (execute as EnhancedExecute<Args, Result>).prepare = prepare;
  (execute as EnhancedExecute<Args, Result>).send = send;

  return execute as EnhancedExecute<Args, Result>;
};

/**
 * Wraps the result of the transaction factory (EnhancedExecute) in helper
 * functions that do not require to provide contractAddress, but derive this
 * from the params with the contractAddressQuery
 *
 * @param contractAddressQuery
 * @param transaction
 */
const withContractAddressQuery: WithContractAddressQuery = <Args, Result>(
  contractAddressQuery,
  transaction,
) => {
  const prepare = async (params: Args, environment?) =>
    await transaction.prepare(
      R.path(contractAddressQuery, params).toString(),
      params,
      environment,
    );

  const send = async (
    prepared,
    params: Args,
    defaultOptions,
    environment?,
  ): Promise<Result> =>
    await transaction.send(
      R.path(contractAddressQuery, params).toString(),
      prepared,
      params,
      defaultOptions,
      environment,
    );

  const execute = async (params: Args, environment?) => {
    return await transaction(
      R.path(contractAddressQuery, params).toString(),
      params,
      environment,
    );
  };

  execute.prepare = prepare;
  execute.send = send;

  return execute;
};

export {
  transactionFactory,
  withTransactionDecorator,
  withContractAddressQuery,
};<|MERGE_RESOLUTION|>--- conflicted
+++ resolved
@@ -4,6 +4,8 @@
   QuantityInterface,
   createQuantity,
 } from '@melonproject/token-math/quantity';
+import { Address } from '@melonproject/token-math/address';
+
 import { Contracts, eventSignatureABIMap } from '~/Contracts';
 import { getGlobalEnvironment } from '~/utils/environment/globalEnvironment';
 import { Environment } from '~/utils/environment/Environment';
@@ -12,15 +14,8 @@
   prepareTransaction,
   OptionsOrCallback,
   Options,
-<<<<<<< HEAD
-} from '../solidity';
-import { Address } from '@melonproject/token-math/address';
-import { ensure } from '../guards';
-=======
 } from '~/utils/solidity/prepareTransaction';
-import { Address } from '~/utils/types';
 import { ensure } from '~/utils/guards/ensure';
->>>>>>> 886ac5bd
 
 export type TransactionArg = number | number[] | string | string[];
 // TODO: Remove this any!
