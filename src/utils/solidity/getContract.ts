import * as Eth from 'web3-eth';
import { Address } from '~/utils/types';
import { getGlobalEnvironment, Environment } from '~/utils/environment';
import { requireMap, Contracts } from '~/Contracts';
import { getContractWithPath } from '.';

export type GetContractFunction = (
  relativePath: Contracts,
  address: Address,
  environment?: Environment,
) => typeof Eth.Contract;

<<<<<<< HEAD
export enum Contract {
  Accounting = 'fund/accounting/Accounting',
  FeeManager = 'fund/fees/FeeManager',
  FundFactory = 'factory/FundFactory',
  Hub = 'fund/hub/Hub',
  MatchingMarket = 'exchanges/thirdparty/oasisdex/MatchingMarket',
  Participation = 'fund/participation/Participation',
  PolicyManager = 'fund/policies/PolicyManager',
  PreminedToken = 'dependencies/token/PreminedToken',
  Shares = 'fund/shares/Shares',
  StandardToken = 'dependencies/token/StandardToken',
  TestingPriceFeed = 'prices/TestingPriceFeed',
  Trading = 'fund/trading/Trading',
  Vault = 'fund/vault/Vault',
  VaultFactory = 'fund/vault/VaultFactory',
}

export const getContract: GetContractFunction = R.memoizeWith(
  // TODO: Make this work with separate environments
  (relativePath, address, environment) => `${relativePath}${address}`,
  (
    relativePath: Contract,
    address: Address,
    environment = getGlobalEnvironment(),
  ) => {
    const abi = require(`${solidityCompileTarget}/${relativePath}.abi.json`);
    const contract = new environment.eth.Contract(abi, address.toString());
    return contract;
  },
);
=======
export const getContract = (
  relativePath: Contracts,
  address: Address,
  environment = getGlobalEnvironment(),
) => getContractWithPath(relativePath, address, environment);
>>>>>>> 08120b65
<|MERGE_RESOLUTION|>--- conflicted
+++ resolved
@@ -10,41 +10,8 @@
   environment?: Environment,
 ) => typeof Eth.Contract;
 
-<<<<<<< HEAD
-export enum Contract {
-  Accounting = 'fund/accounting/Accounting',
-  FeeManager = 'fund/fees/FeeManager',
-  FundFactory = 'factory/FundFactory',
-  Hub = 'fund/hub/Hub',
-  MatchingMarket = 'exchanges/thirdparty/oasisdex/MatchingMarket',
-  Participation = 'fund/participation/Participation',
-  PolicyManager = 'fund/policies/PolicyManager',
-  PreminedToken = 'dependencies/token/PreminedToken',
-  Shares = 'fund/shares/Shares',
-  StandardToken = 'dependencies/token/StandardToken',
-  TestingPriceFeed = 'prices/TestingPriceFeed',
-  Trading = 'fund/trading/Trading',
-  Vault = 'fund/vault/Vault',
-  VaultFactory = 'fund/vault/VaultFactory',
-}
-
-export const getContract: GetContractFunction = R.memoizeWith(
-  // TODO: Make this work with separate environments
-  (relativePath, address, environment) => `${relativePath}${address}`,
-  (
-    relativePath: Contract,
-    address: Address,
-    environment = getGlobalEnvironment(),
-  ) => {
-    const abi = require(`${solidityCompileTarget}/${relativePath}.abi.json`);
-    const contract = new environment.eth.Contract(abi, address.toString());
-    return contract;
-  },
-);
-=======
 export const getContract = (
   relativePath: Contracts,
   address: Address,
   environment = getGlobalEnvironment(),
-) => getContractWithPath(relativePath, address, environment);
->>>>>>> 08120b65
+) => getContractWithPath(relativePath, address, environment);