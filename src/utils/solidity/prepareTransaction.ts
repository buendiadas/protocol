import * as R from 'ramda';
import { toBI, multiply, subtract } from '@melonproject/token-math/bigInteger';

import {
  getGlobalEnvironment,
  Environment,
  isEnvironment,
  defaultOptions,
} from '~/utils/environment';

import { Contracts } from '~/Contracts';
export interface Options {
  amguPayable?: boolean;
  from?: string;
  gas?: string;
  gasPrice?: string;
  value?: string;
}

export type OptionsCallback = (prepared, environment) => Options;

export type OptionsOrCallback = Options | OptionsCallback;

const debug = require('~/utils/getDebug').default(__filename);

export interface PreparedTransaction {
  encoded: string;
  gasEstimation: number;
  name: string;
  transaction: any;
  contract?: Contracts;
}

export const prepareTransaction = async (
  transaction,
<<<<<<< HEAD
  optionsOrEnvironment: Options | Environment,
  maybeEnvironment = getGlobalEnvironment(),
): Promise<PreparedTransaction> => {
  const encoded = transaction.encodeABI();

  const environment = isEnvironment(optionsOrEnvironment)
    ? optionsOrEnvironment
    : maybeEnvironment;

  const options = isEnvironment(optionsOrEnvironment)
    ? {
        amguPayable: false,
        from: environment.wallet.address.toString(),
      }
    : {
        amguPayable: false,
        from: environment.wallet.address.toString(),
        ...optionsOrEnvironment,
      };

  const maxGasPrice = multiply(
    toBI(defaultOptions.gasLimit),
    toBI(defaultOptions.gasPrice),
  );

  const balance = await environment.eth.getBalance(options.from);
  const maxAmguInEth = subtract(toBI(balance), maxGasPrice);

  // We don't know the amgu price at this stage yet, so we just send all
  // available ETH for the gasEstimation. This should throw if amgu price
  // in ETH is bigger than the available balance.
  const amguOptions = options.amguPayable
    ? {
        value: `${maxAmguInEth}`,
        ...options,
      }
    : options;

  try {
    const gasEstimation = await transaction.estimateGas({
      ...R.omit(['amguPayable'], amguOptions),
    });

    transaction.gasEstimation = Math.ceil(
      Math.min(gasEstimation * 1.1, parseInt(environment.options.gasLimit, 10)),
    );
  } catch (e) {
    throw new Error(
      `Gas estimation (preflight) failed for ${
        transaction.name
      }(${transaction.arguments.join(', ')}): ${e.message}`,
    );
=======
  options?,
  environment = getGlobalEnvironment(),
): Promise<PreparedTransaction> => {
  const encoded = transaction.encodeABI();

  if (options === undefined || options.gas === undefined) {
    try {
      transaction.gasEstimation = await transaction.estimateGas({
        from: environment.wallet.address.toString(),
      });
    } catch (e) {
      throw new Error(
        `Gas estimation (preflight) failed for ${
          transaction.name
        }(${transaction.arguments.join(', ')}): ${e.message}`,
      );
    }
  } else {
    transaction.gasEstimation = options.gas;
>>>>>>> 68d6847c
  }

  debug(
    'Prepared transaction:',
    transaction.name,
    transaction.arguments,
    transaction.gasEstimation,
    encoded,
  );

  const prepared = {
    encoded,
    gasEstimation: transaction.gasEstimation,
    name: transaction.name,
    transaction,
  };

  return prepared;
};<|MERGE_RESOLUTION|>--- conflicted
+++ resolved
@@ -17,7 +17,7 @@
   value?: string;
 }
 
-export type OptionsCallback = (prepared, environment) => Options;
+export type OptionsCallback = (environment) => Options;
 
 export type OptionsOrCallback = Options | OptionsCallback;
 
@@ -33,8 +33,7 @@
 
 export const prepareTransaction = async (
   transaction,
-<<<<<<< HEAD
-  optionsOrEnvironment: Options | Environment,
+  optionsOrEnvironment: OptionsOrCallback | Environment,
   maybeEnvironment = getGlobalEnvironment(),
 ): Promise<PreparedTransaction> => {
   const encoded = transaction.encodeABI();
@@ -51,7 +50,9 @@
     : {
         amguPayable: false,
         from: environment.wallet.address.toString(),
-        ...optionsOrEnvironment,
+        ...(typeof optionsOrEnvironment === 'function'
+          ? optionsOrEnvironment(environment)
+          : optionsOrEnvironment),
       };
 
   const maxGasPrice = multiply(
@@ -86,27 +87,6 @@
         transaction.name
       }(${transaction.arguments.join(', ')}): ${e.message}`,
     );
-=======
-  options?,
-  environment = getGlobalEnvironment(),
-): Promise<PreparedTransaction> => {
-  const encoded = transaction.encodeABI();
-
-  if (options === undefined || options.gas === undefined) {
-    try {
-      transaction.gasEstimation = await transaction.estimateGas({
-        from: environment.wallet.address.toString(),
-      });
-    } catch (e) {
-      throw new Error(
-        `Gas estimation (preflight) failed for ${
-          transaction.name
-        }(${transaction.arguments.join(', ')}): ${e.message}`,
-      );
-    }
-  } else {
-    transaction.gasEstimation = options.gas;
->>>>>>> 68d6847c
   }
 
   debug(
