--- conflicted
+++ resolved
@@ -5,12 +5,9 @@
 export * from './deploy';
 export * from './deployAndGetContract';
 export * from './getContract';
-<<<<<<< HEAD
 export * from './getContractWithPath';
 export * from './increaseTime';
-=======
 export * from './getDeployment';
->>>>>>> 0d1614b4
 export * from './prepareTransaction';
 export * from './sendTransaction';
 export * from './transactionFactory';