import * as R from 'ramda';
import web3EthAbi from 'web3-eth-abi';

export enum Contracts {
<<<<<<< HEAD
  Accounting = 'Accounting',
  AccountingFactory = 'AccountingFactory',
  AmguConsumer = 'AmguConsumer',
  AssetBlacklist = 'AssetBlacklist',
  AssetWhitelist = 'AssetWhitelist',
  BurnableToken = 'BurnableToken',
  ConversionRates = 'ConversionRates',
  Engine = 'Engine',
  ERC20Proxy = 'ERC20Proxy',
  ExchangeAdapter = 'ExchangeAdapterInterface',
  FalsePolicy = 'FalsePolicy',
  FeeManager = 'FeeManager',
  FeeManagerFactory = 'FeeManagerFactory',
  FundFactory = 'FundFactory',
  FundRanking = 'FundRanking',
  Hub = 'Hub',
  KyberAdapter = 'KyberAdapter',
  KyberNetwork = 'KyberNetwork',
  KyberNetworkProxy = 'KyberNetworkProxy',
  KyberReserve = 'KyberReserve',
  KyberWhiteList = 'KyberWhiteList',
  ManagementFee = 'ManagementFee',
  MatchingMarket = 'MatchingMarket',
  MatchingMarketAdapter = 'MatchingMarketAdapter',
  MaxConcentration = 'MaxConcentration',
  MaxPositions = 'MaxPositions',
  MockAccounting = 'MockAccounting',
  MockAdapter = 'MockAdapter',
  MockFee = 'MockFee',
  MockFeeManager = 'MockFeeManager',
  MockHub = 'MockHub',
  MockRegistry = 'MockRegistry',
  MockShares = 'MockShares',
  MockVersion = 'MockVersion',
  Participation = 'Participation',
  ParticipationFactory = 'ParticipationFactory',
  PerformanceFee = 'PerformanceFee',
  PermissiveAuthority = 'PermissiveAuthority',
  PolicyManager = 'PolicyManager',
  PolicyManagerFactory = 'PolicyManagerFactory',
  PreminedToken = 'PreminedToken',
  PriceSourceInterface = 'PriceSourceInterface',
  PriceTolerance = 'PriceTolerance',
  Registry = 'Registry',
  SelfDestructing = 'SelfDestructing',
  Shares = 'Shares',
  SharesFactory = 'SharesFactory',
  Spoke = 'Spoke',
  StandardToken = 'StandardToken',
  TestingPriceFeed = 'TestingPriceFeed',
  Trading = 'Trading',
  TradingFactory = 'TradingFactory',
  TruePolicy = 'TruePolicy',
  UserBlacklist = 'UserBlacklist',
  UserWhitelist = 'UserWhitelist',
  Vault = 'Vault',
  VaultFactory = 'VaultFactory',
  Version = 'Version',
  ZeroExAdapter = 'ZeroExV2Adapter',
  ZeroExExchange = 'Exchange',
=======
  Accounting = 'fund/accounting/Accounting',
  AmguConsumer = 'engine/AmguConsumer',
  AssetBlacklist = 'fund/policies/risk-management/AssetBlacklist',
  AssetWhitelist = 'fund/policies/risk-management/AssetWhitelist',
  BurnableToken = 'dependencies/token/BurnableToken',
  CanonicalPriceFeed = 'prices/CanonicalPriceFeed',
  Engine = 'engine/Engine',
  ExchangeAdapter = 'exchanges/ExchangeAdapterInterface',
  FalsePolicy = 'fund/policies/FalsePolicy',
  FeeManager = 'fund/fees/FeeManager',
  ERC20Proxy = 'exchanges/thirdparty/0x/ERC20Proxy',
  FundFactory = 'factory/FundFactory',
  FundRanking = 'factory/FundRanking',
  Hub = 'fund/hub/Hub',
  MatchingMarket = 'exchanges/MatchingMarket',
  MatchingMarketAdapter = 'exchanges/MatchingMarketAdapter',
  MockAdapter = 'exchanges/MockAdapter',
  KyberNetwork = 'exchanges/KyberNetwork',
  KyberNetworkProxy = 'exchanges/KyberNetworkProxy',
  KyberAdapter = 'exchanges/KyberAdapter',
  KyberReserve = 'exchanges/KyberReserve',
  ConversionRates = 'exchanges/ConversionRates',
  KyberWhiteList = 'exchanges/KyberWhiteList',
  ManagementFee = 'fund/fees/ManagementFee',
  MaxPositions = 'fund/policies/risk-management/MaxPositions',
  MaxConcentration = 'fund/policies/risk-management/MaxConcentration',
  MockAccounting = 'fund/accounting/MockAccounting',
  MockFeeManager = 'fund/fees/MockFeeManager',
  MockFee = 'fund/fees/MockFee',
  MockHub = 'fund/hub/MockHub',
  MockRegistry = 'version/MockRegistry',
  MockShares = 'fund/shares/MockShares',
  MockVersion = 'version/MockVersion',
  Participation = 'fund/participation/Participation',
  PerformanceFee = 'fund/fees/PerformanceFee',
  PolicyManager = 'fund/policies/PolicyManager',
  PreminedToken = 'dependencies/token/PreminedToken',
  Registry = 'version/Registry',
  PriceSourceInterface = 'prices/PriceSourceInterface',
  SelfDestructing = 'testing/SelfDestructing',
  Shares = 'fund/shares/Shares',
  Spoke = 'fund/shares/Spoke',
  StakingPriceFeed = 'prices/StakingPriceFeed',
  StandardToken = 'dependencies/token/StandardToken',
  TestingPriceFeed = 'prices/TestingPriceFeed',
  Trading = 'fund/trading/Trading',
  TruePolicy = 'fund/policies/TruePolicy',
  Vault = 'fund/vault/Vault',
  VaultFactory = 'fund/vault/VaultFactory',
  Version = 'version/Version',
  ZeroExExchange = 'exchanges/thirdparty/0x/Exchange',
  ZeroExAdapter = 'exchanges/ZeroExV2Adapter',
>>>>>>> 6e910a69
}

// HINT: Link the interfaces instead of the implementations wherever possible
// (to maintain extensibility)
// prettier-ignore
export const requireMap = {
  [Contracts.Accounting]:
    require('../out/Accounting.abi.json'),
  [Contracts.AccountingFactory]:
    require(`../out/${Contracts.AccountingFactory}.abi.json`),
  [Contracts.AmguConsumer]:
    require('../out/AmguConsumer.abi.json'),
  [Contracts.AssetBlacklist]:
    require('../out/AssetBlacklist.abi.json'),
  [Contracts.AssetWhitelist]:
    require('../out/AssetWhitelist.abi.json'),
  [Contracts.BurnableToken]:
<<<<<<< HEAD
    require('../out/BurnableToken.abi.json'),
=======
    require('../out/dependencies/token/BurnableToken.abi.json'),
  [Contracts.CanonicalPriceFeed]:
    require('../out/prices/CanonicalPriceFeed.abi.json'),
>>>>>>> 6e910a69
  [Contracts.ERC20Proxy]:
    require(`../out/${Contracts.ERC20Proxy}.abi.json`),
  [Contracts.Engine]:
    require('../out/Engine.abi.json'),
  [Contracts.ExchangeAdapter]:
      require(`../out/${Contracts.ExchangeAdapter}.abi.json`),
  [Contracts.FalsePolicy]:
    require('../out/FalsePolicy.abi.json'),
  [Contracts.FeeManager]:
    require('../out/FeeManager.abi.json'),
  [Contracts.FeeManagerFactory]:
    require(`../out/${Contracts.FeeManagerFactory}.abi.json`),
  [Contracts.FundFactory]:
    require('../out/FundFactory.abi.json'),
  [Contracts.FundRanking]:
    require('../out/FundRanking.abi.json'),
  [Contracts.Hub]:
    require('../out/Hub.abi.json'),
  [Contracts.MockAdapter]:
    require('../out/MockAdapter.abi.json'),
  [Contracts.ManagementFee]:
    require('../out/ManagementFee.abi.json'),
  [Contracts.MatchingMarket]:
    require('../out/MatchingMarket.abi.json'),
  [Contracts.MatchingMarketAdapter]:
    require('../out/MatchingMarketAdapter.abi.json'),
  [Contracts.KyberNetwork]:
    require('../out/KyberNetwork.abi.json'),
  [Contracts.KyberReserve]:
    require('../out/KyberReserve.abi.json'),
  [Contracts.KyberNetworkProxy]:
    require('../out/KyberNetworkProxy.abi.json'),
  [Contracts.KyberAdapter]:
    require('../out/KyberAdapter.abi.json'),
  [Contracts.ConversionRates]:
    require('../out/ConversionRates.abi.json'),
  [Contracts.KyberWhiteList]:
    require('../out/KyberWhiteList.abi.json'),
  [Contracts.MaxPositions]:
    require('../out/MaxPositions.abi.json'),
  [Contracts.MaxConcentration]:
    require('../out/MaxConcentration.abi.json'),
  [Contracts.MockAccounting]:
    require('../out/MockAccounting.abi.json'),
  [Contracts.MockFeeManager]:
    require('../out/MockFeeManager.abi.json'),
  [Contracts.MockFee]:
    require('../out/MockFee.abi.json'),
  [Contracts.MockHub]:
    require('../out/MockHub.abi.json'),
  [Contracts.MockRegistry]:
    require('../out/MockRegistry.abi.json'),
  [Contracts.MockShares]:
    require('../out/MockShares.abi.json'),
  [Contracts.MockVersion]:
    require('../out/MockVersion.abi.json'),
  [Contracts.MatchingMarket]:
    require('../out/MatchingMarket.abi.json'),
  [Contracts.MatchingMarketAdapter]:
    require('../out/MatchingMarketAdapter.abi.json'),
  [Contracts.Participation]:
    require('../out/Participation.abi.json'),
  [Contracts.ParticipationFactory]:
    require(`../out/${Contracts.ParticipationFactory}.abi.json`),
  [Contracts.PerformanceFee]:
    require('../out/PerformanceFee.abi.json'),
  [Contracts.PermissiveAuthority]:
    require(`../out/${Contracts.PermissiveAuthority}.abi.json`),
  [Contracts.PolicyManager]:
    require('../out/PolicyManager.abi.json'),
  [Contracts.PolicyManagerFactory]:
    require(`../out/${Contracts.PolicyManagerFactory}.abi.json`),
  [Contracts.PreminedToken]:
    require('../out/PreminedToken.abi.json'),
  [Contracts.PriceTolerance]:
    require(`../out/${Contracts.PriceTolerance}.abi.json`),
  [Contracts.Registry]:
    require('../out/Registry.abi.json'),
  [Contracts.PriceSourceInterface]:
    require('../out/PriceSourceInterface.abi.json'),
  [Contracts.SelfDestructing]:
    require('../out/SelfDestructing.abi.json'),
  [Contracts.Shares]:
    require('../out/Shares.abi.json'),
  [Contracts.SharesFactory]:
    require(`../out/${Contracts.SharesFactory}.abi.json`),
  [Contracts.Spoke]:
<<<<<<< HEAD
    require('../out/Spoke.abi.json'),
=======
    require('../out/fund/hub/Spoke.abi.json'),
  [Contracts.StakingPriceFeed]:
    require('../out/prices/StakingPriceFeed.abi.json'),
>>>>>>> 6e910a69
  [Contracts.StandardToken]:
    require('../out/StandardToken.abi.json'),
  [Contracts.TestingPriceFeed]:
    require('../out/TestingPriceFeed.abi.json'),
  [Contracts.Trading]:
    require('../out/Trading.abi.json'),
  [Contracts.TradingFactory]:
    require(`../out/${Contracts.TradingFactory}.abi.json`),
  [Contracts.TruePolicy]:
    require('../out/TruePolicy.abi.json'),
  [Contracts.UserBlacklist]:
    require(`../out/${Contracts.UserBlacklist}.abi.json`),
  [Contracts.UserWhitelist]:
    require(`../out/${Contracts.UserWhitelist}.abi.json`),
  [Contracts.Vault]:
    require('../out/Vault.abi.json'),
  [Contracts.VaultFactory]:
    require('../out/VaultFactory.abi.json'),
  [Contracts.Version]:
    require('../out/Version.abi.json'),
  [Contracts.ZeroExExchange]:
    require('../out/Exchange.abi.json'),
  [Contracts.ZeroExAdapter]:
    require('../out/ZeroExV2Adapter.abi.json'),
};

const allAbis = R.toPairs(requireMap);
const onlyEvents = R.propEq('type', 'event');

interface ABIInput {
  indexed: boolean;
  name: string;
  type: string;
}

interface EventSignatureABIEntry {
  anonymous: boolean;
  name: string;
  type: 'event';
  inputs: ABIInput[];
}

/***
 * The key is the signature: web3EthAbi.encodeEventSignature(eventAbi)
 *
 * So if you observe an event, you can lookup its abi like:
 * const eventABI = eventSignatureABIMap[event.logs[0].topics[0]]
 * */
type EventSignatureABIMap = {
  [key: string]: EventSignatureABIEntry;
};

export const eventSignatureABIMap: EventSignatureABIMap = allAbis.reduce(
  (carry, [contract, abi]) => {
    const events = R.filter(onlyEvents, abi);
    const signatureToEvents = R.map(eventAbi => [
      web3EthAbi.encodeEventSignature(eventAbi),
      eventAbi,
    ])(events);
    return {
      ...carry,
      ...R.fromPairs(signatureToEvents),
    };
  },
  {},
);

// Note: We need this as a string enum to have a readable export to JSON
export enum Exchanges {
  MatchingMarket = 'MatchingMarket',
  KyberNetwork = 'KyberNetwork',
  ZeroEx = 'ZeroEx',
}<|MERGE_RESOLUTION|>--- conflicted
+++ resolved
@@ -2,13 +2,13 @@
 import web3EthAbi from 'web3-eth-abi';
 
 export enum Contracts {
-<<<<<<< HEAD
   Accounting = 'Accounting',
   AccountingFactory = 'AccountingFactory',
   AmguConsumer = 'AmguConsumer',
   AssetBlacklist = 'AssetBlacklist',
   AssetWhitelist = 'AssetWhitelist',
   BurnableToken = 'BurnableToken',
+  CanonicalPriceFeed = 'CanonicalPriceFeed',
   ConversionRates = 'ConversionRates',
   Engine = 'Engine',
   ERC20Proxy = 'ERC20Proxy',
@@ -51,6 +51,7 @@
   Shares = 'Shares',
   SharesFactory = 'SharesFactory',
   Spoke = 'Spoke',
+  StakingPriceFeed = 'StakingPriceFeed',
   StandardToken = 'StandardToken',
   TestingPriceFeed = 'TestingPriceFeed',
   Trading = 'Trading',
@@ -63,60 +64,6 @@
   Version = 'Version',
   ZeroExAdapter = 'ZeroExV2Adapter',
   ZeroExExchange = 'Exchange',
-=======
-  Accounting = 'fund/accounting/Accounting',
-  AmguConsumer = 'engine/AmguConsumer',
-  AssetBlacklist = 'fund/policies/risk-management/AssetBlacklist',
-  AssetWhitelist = 'fund/policies/risk-management/AssetWhitelist',
-  BurnableToken = 'dependencies/token/BurnableToken',
-  CanonicalPriceFeed = 'prices/CanonicalPriceFeed',
-  Engine = 'engine/Engine',
-  ExchangeAdapter = 'exchanges/ExchangeAdapterInterface',
-  FalsePolicy = 'fund/policies/FalsePolicy',
-  FeeManager = 'fund/fees/FeeManager',
-  ERC20Proxy = 'exchanges/thirdparty/0x/ERC20Proxy',
-  FundFactory = 'factory/FundFactory',
-  FundRanking = 'factory/FundRanking',
-  Hub = 'fund/hub/Hub',
-  MatchingMarket = 'exchanges/MatchingMarket',
-  MatchingMarketAdapter = 'exchanges/MatchingMarketAdapter',
-  MockAdapter = 'exchanges/MockAdapter',
-  KyberNetwork = 'exchanges/KyberNetwork',
-  KyberNetworkProxy = 'exchanges/KyberNetworkProxy',
-  KyberAdapter = 'exchanges/KyberAdapter',
-  KyberReserve = 'exchanges/KyberReserve',
-  ConversionRates = 'exchanges/ConversionRates',
-  KyberWhiteList = 'exchanges/KyberWhiteList',
-  ManagementFee = 'fund/fees/ManagementFee',
-  MaxPositions = 'fund/policies/risk-management/MaxPositions',
-  MaxConcentration = 'fund/policies/risk-management/MaxConcentration',
-  MockAccounting = 'fund/accounting/MockAccounting',
-  MockFeeManager = 'fund/fees/MockFeeManager',
-  MockFee = 'fund/fees/MockFee',
-  MockHub = 'fund/hub/MockHub',
-  MockRegistry = 'version/MockRegistry',
-  MockShares = 'fund/shares/MockShares',
-  MockVersion = 'version/MockVersion',
-  Participation = 'fund/participation/Participation',
-  PerformanceFee = 'fund/fees/PerformanceFee',
-  PolicyManager = 'fund/policies/PolicyManager',
-  PreminedToken = 'dependencies/token/PreminedToken',
-  Registry = 'version/Registry',
-  PriceSourceInterface = 'prices/PriceSourceInterface',
-  SelfDestructing = 'testing/SelfDestructing',
-  Shares = 'fund/shares/Shares',
-  Spoke = 'fund/shares/Spoke',
-  StakingPriceFeed = 'prices/StakingPriceFeed',
-  StandardToken = 'dependencies/token/StandardToken',
-  TestingPriceFeed = 'prices/TestingPriceFeed',
-  Trading = 'fund/trading/Trading',
-  TruePolicy = 'fund/policies/TruePolicy',
-  Vault = 'fund/vault/Vault',
-  VaultFactory = 'fund/vault/VaultFactory',
-  Version = 'version/Version',
-  ZeroExExchange = 'exchanges/thirdparty/0x/Exchange',
-  ZeroExAdapter = 'exchanges/ZeroExV2Adapter',
->>>>>>> 6e910a69
 }
 
 // HINT: Link the interfaces instead of the implementations wherever possible
@@ -134,13 +81,9 @@
   [Contracts.AssetWhitelist]:
     require('../out/AssetWhitelist.abi.json'),
   [Contracts.BurnableToken]:
-<<<<<<< HEAD
-    require('../out/BurnableToken.abi.json'),
-=======
-    require('../out/dependencies/token/BurnableToken.abi.json'),
+    require(`../out/${Contracts.BurnableToken}.abi.json`),
   [Contracts.CanonicalPriceFeed]:
-    require('../out/prices/CanonicalPriceFeed.abi.json'),
->>>>>>> 6e910a69
+    require(`../out/${Contracts.CanonicalPriceFeed}.abi.json`),
   [Contracts.ERC20Proxy]:
     require(`../out/${Contracts.ERC20Proxy}.abi.json`),
   [Contracts.Engine]:
@@ -228,13 +171,9 @@
   [Contracts.SharesFactory]:
     require(`../out/${Contracts.SharesFactory}.abi.json`),
   [Contracts.Spoke]:
-<<<<<<< HEAD
-    require('../out/Spoke.abi.json'),
-=======
-    require('../out/fund/hub/Spoke.abi.json'),
+    require(`../out/${Contracts.Spoke}.abi.json`),
   [Contracts.StakingPriceFeed]:
-    require('../out/prices/StakingPriceFeed.abi.json'),
->>>>>>> 6e910a69
+    require(`../out/${Contracts.StakingPriceFeed}.abi.json`,),
   [Contracts.StandardToken]:
     require('../out/StandardToken.abi.json'),
   [Contracts.TestingPriceFeed]:
