{
  "name": "@melonproject/protocol",
  "version": "0.9.0-alpha.19",
  "description": "Technology Regulated and Operated Investment Funds",
  "main": "./build/index.js",
  "module": "./build/index.js",
  "types": "./build/index.d.ts",
  "bin": {
    "melon": "./bin/melon.js"
  },
  "scripts": {
    "compile": "node bin/melon.js compile",
    "createIndexFiles": "yarn ts-node src/utils/createIndexFiles.ts && prettier --write src/**/index.ts",
    "build": "yarn createIndexFiles && tsc && tscpaths -p tsconfig.json -s ./src -o ./build && yarn tsc bin/compile.ts",
    "build:bundle": "parcel build src/index.ts --target node -d build --out-file bundle.js",
<<<<<<< HEAD
    "dev": "yarn jest --watch src/",
    "devchain": "ganache-cli --gasLimit 0x7a1200 --defaultBalanceEther 100000000000",
=======
    "dev": "yarn jest --watch ./**/*.test.ts",
    "devchain": "ganache-cli --gasLimit 0x7a1200 --defaultBalanceEther 1000000",
>>>>>>> 08120b65
    "deploy:legacy:refactor": "CHAIN_ENV=development babel-node legacy/utils/deploy/refactorDeploy.js",
    "deploy": "node bin/melon.js deploy",
    "format": "prettier --write src/**/*.ts",
    "format:sol": "prettier --write src/**/*.sol && solium -d src/ --fix",
    "lint:eslint": "eslint .",
    "lint:tslint": "tsc --noEmit && tslint src/**/*.ts",
    "lint:prettier": "yarn prettier --list-different src/**/*.ts",
    "deploy:typescript": "yarn ts-node -r tsconfig-paths/register -r dotenv/config src/utils/deploySystem.ts",
    "lint:solium": "solium --dir .",
    "lint": "yarn lint:tslint && yarn lint:prettier",
    "oyente": "oyente -s src/Fund.sol",
    "publish:alpha": "yarn publish --tag alpha --new-version $(semver $npm_package_version -i prerelease --preid alpha)",
    "test:integration:legacy": "CHAIN_ENV=development ava legacy/tests/integration/fundTrading.js",
    "test": "yarn build && yarn compile && yarn deploy && yarn lint && yarn test:verbose && echo 'Jest finished' && yarn test:integration:legacy",
    "test:TOFIX": "yarn lint:solium",
    "test:verbose": "TERM=dumb yarn jest --maxWorkers=1 --forceExit",
    "ts-node": "ts-node -r tsconfig-paths/register -r dotenv/config"
  },
  "publishConfig": {
    "access": "public"
  },
  "files": [
    "bin/",
    "build/",
    "tests/",
    "src/",
    "out/",
    "tsconfig.json",
    "typings.d.ts"
  ],
  "repository": {
    "type": "git",
    "url": "git+https://github.com/melonproject/protocol.git"
  },
  "keywords": [
    "Ethereum",
    "Protocol",
    "Melon",
    "Solidity",
    "Type Script",
    "Smart Contracts"
  ],
  "author": "Melonport AG <team@melonport.com>",
  "license": "GPL-3.0",
  "bugs": {
    "url": "https://github.com/melonproject/protocol/issues"
  },
  "homepage": "https://github.com/melonproject/protocol#readme",
  "devDependencies": {
    "0x.js": "1.0.7",
    "@types/glob": "^7.1.1",
    "@types/jest": "^23.3.3",
    "ava": "^0.25.0",
    "babel-cli": "^6.26.0",
    "babel-core": "^6.26.0",
    "babel-eslint": "^7.2.3",
    "babel-plugin-transform-runtime": "^6.23.0",
    "babel-preset-es2015": "^6.24.1",
    "babel-preset-stage-0": "^6.24.1",
    "bignumber.js": "^4.1.0",
    "ganache-cli": "^6.1.4",
    "glob": "^7.1.3",
    "husky": "^1.1.2",
    "jest": "^23.6.0",
    "lint-staged": "^7.3.0",
    "mkdirp": "^0.5.1",
    "parcel-bundler": "^1.10.3",
    "prettier": "^1.14.3",
    "prettier-eslint": "^8.2.2",
    "prettier-plugin-solidity": "^1.0.0-alpha.5",
    "rimraf": "^2.6.2",
    "semver": "^5.6.0",
    "solium": "^1.1.0",
    "ts-jest": "^23.10.4",
    "ts-loader": "^5.2.2",
    "ts-node": "^7.0.1",
    "tscpaths": "^0.0.6",
    "tslint": "^5.11.0",
    "tslint-config-airbnb": "^5.11.0",
    "tslint-config-prettier": "^1.15.0",
    "typescript": "^3.1.1",
    "web3": "^1.0.0-beta.34",
    "webpack": "^4.23.0",
    "webpack-cli": "^3.1.2"
  },
  "dependencies": {
    "@melonproject/token-math": "0.0.10",
    "babel-runtime": "^6.26.0",
    "camel-case": "^3.0.0",
    "commander": "^2.19.0",
    "debug": "^4.0.1",
    "dotenv": "^6.0.0",
    "find-up": "^3.0.0",
    "ramda": "^0.25.0",
    "request-promise": "^4.2.2",
    "rxjs": "^6.3.3",
    "solc": "^0.4.25",
    "tsconfig-paths": "^3.6.0",
    "web3-eth": "1.0.0-beta.36",
    "web3-eth-abi": "1.0.0-beta.36",
    "web3-utils": "1.0.0-beta.36",
    "yup": "^0.26.6",
    "zen-observable-ts": "^0.8.10"
  },
  "ava": {
    "files": [
      "tests/integration/fundShares.js",
      "tests/integration/fundTrading.js",
      "tests/integration/competitionRegistration.js",
      "tests/integration/competitionPayout.js",
      "tests/integration/centralizedExchange.js",
      "tests/integration/simpleMarketWithApprove.js",
      "tests/integration/redeemMaliciousAsset.js",
      "tests/integration/kyberTrading.js",
      "tests/integration/0xTrading.js",
      "tests/integration/tradingAlternativeToken.js",
      "tests/unit/pricefeed/priceFeed.js",
      "tests/unit/pricefeed/canonicalPriceFeed.js",
      "tests/unit/pricefeed/operatorStaking.js",
      "tests/unit/competitions/registration.js",
      "tests/unit/competitions/redeem.js",
      "tests/unit/competitions/version.js",
      "tests/unit/competitions/whitelist.js",
      "tests/unit/compliance/noCompliance.js",
      "tests/unit/compliance/onlyManager.js",
      "tests/unit/compliance/picopsCompliance.js",
      "tests/unit/governance/governance.js",
      "tests/unit/riskmgmt/rmMakeOrders.js",
      "tests/unit/version/version.js",
      "tests/unit/fundRanking.js"
    ],
    "tap": true,
    "babel": "inherit",
    "require": [
      "babel-register"
    ]
  },
  "husky": {
    "hooks": {
      "pre-commit": "lint-staged"
    }
  },
  "lint-staged": {
    "*.ts": [
      "yarn format",
      "git add"
    ]
  }
}<|MERGE_RESOLUTION|>--- conflicted
+++ resolved
@@ -13,13 +13,8 @@
     "createIndexFiles": "yarn ts-node src/utils/createIndexFiles.ts && prettier --write src/**/index.ts",
     "build": "yarn createIndexFiles && tsc && tscpaths -p tsconfig.json -s ./src -o ./build && yarn tsc bin/compile.ts",
     "build:bundle": "parcel build src/index.ts --target node -d build --out-file bundle.js",
-<<<<<<< HEAD
-    "dev": "yarn jest --watch src/",
-    "devchain": "ganache-cli --gasLimit 0x7a1200 --defaultBalanceEther 100000000000",
-=======
     "dev": "yarn jest --watch ./**/*.test.ts",
     "devchain": "ganache-cli --gasLimit 0x7a1200 --defaultBalanceEther 1000000",
->>>>>>> 08120b65
     "deploy:legacy:refactor": "CHAIN_ENV=development babel-node legacy/utils/deploy/refactorDeploy.js",
     "deploy": "node bin/melon.js deploy",
     "format": "prettier --write src/**/*.ts",
