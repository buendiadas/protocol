--- conflicted
+++ resolved
@@ -6,20 +6,12 @@
 
 ## [Unreleased]
 ### Added
-<<<<<<< HEAD
 - Tokens: GNO, GNT, ICN, ANT, BAT, BNT, SNT, ETC, LTC, DOGE, AVT, XRP, SNGLS incl addresses and verified on EtherScan
 - Second way to subscribe and redeem using referenceAsset directly in Vault
 - CryptoCompare price feed contract
 
 ### Changed
 - Refactor and re-write tests to have better coverage
-- New Liquidity Provider Address: 0x00360d2b7D240Ec0643B6D819ba81A09e40E5bCd
-=======
-- Tokens: GNO, GNT, ICN, ANT, BAT, BNT, SNT, ETC, LTC, DOGE, AVT, XRP
-- Parameter `timestamp` to `VaultInfo` struct in Version.sol contract
->>>>>>> c7591ff7
-
-### Changed
 - Fixed some code to use async/await instead of promises
 - Increase amount of premined token
 - From SafeMath contract to SafeMath library
