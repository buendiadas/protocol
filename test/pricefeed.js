--- conflicted
+++ resolved
@@ -8,32 +8,19 @@
   // Test constants
   const OWNER = accounts[0];
   const NOT_OWNER = accounts[1];
-  const DATA = {"BTC":0.01117,"USD":8.45,"EUR":7.92};  
+  const DATA = { BTC: 0.01117, USD: 8.45, EUR: 7.92 };
   let testCases = [
     {
-<<<<<<< HEAD
       address: '0x0000000000000000000000000000000000000000',
-      price: Helpers.inverseAtomizedPrices[0],
+      price: Helpers.createInverseAtomizedPrices(DATA)[0],
     },
     {
       address: '0x0000000000000000000000000000000000000001',
-      price: Helpers.inverseAtomizedPrices[1],
+      price: Helpers.createInverseAtomizedPrices(DATA)[1],
     },
     {
       address: '0x0000000000000000000000000000000000000002',
-      price: Helpers.inverseAtomizedPrices[2],
-=======
-      address: "0x0000000000000000000000000000000000000000",
-      price: Helpers.createInverseAtomizedPrices(DATA)[0],
-    },
-    {
-      address: "0x0000000000000000000000000000000000000001",
-      price: Helpers.createInverseAtomizedPrices(DATA)[1],
-    },
-    {
-      address: "0x0000000000000000000000000000000000000002",
       price: Helpers.createInverseAtomizedPrices(DATA)[2],
->>>>>>> ca6b8cf8
     },
   ];
 
