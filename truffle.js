module.exports = {
  build: {
    'index.html': 'index.html',
    'app.js': [
      'javascripts/app.js',
    ],
    'app.css': [
      'stylesheets/app.css',
    ],
    'images/': 'images/',
  },
  rpc: {
    host: 'localhost',
    port: 8545,
  },
  networks: {
    live: {
      network_id: 1, // Ethereum public network
      // optional config values
      // host - defaults to 'localhost'
      // port - defaults to 8545
      // gas
      // gasPrice
      // from - default address to use for any transaction Truffle makes during migrations
    },
<<<<<<< HEAD
    parity: {
      network_id: 2, // Official Ethereum test network
      port: 8545,
=======
    "ropsten": {
      network_id: 3, // Official Ethereum test network
      port: 8545
>>>>>>> ca6b8cf8
    },
    development: {
      network_id: 'default',
    },
  },
};<|MERGE_RESOLUTION|>--- conflicted
+++ resolved
@@ -23,15 +23,9 @@
       // gasPrice
       // from - default address to use for any transaction Truffle makes during migrations
     },
-<<<<<<< HEAD
-    parity: {
-      network_id: 2, // Official Ethereum test network
+    ropsten: {
+      network_id: 3, // Official Ethereum test network
       port: 8545,
-=======
-    "ropsten": {
-      network_id: 3, // Official Ethereum test network
-      port: 8545
->>>>>>> ca6b8cf8
     },
     development: {
       network_id: 'default',
