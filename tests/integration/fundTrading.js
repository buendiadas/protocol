import test from "ava";
import api from "../../utils/lib/api";
import { deployContract, retrieveContract } from "../../utils/lib/contracts";
import getAllBalances from "../../utils/lib/getAllBalances";
import deployEnvironment from "../../utils/deploy/contracts";
import { getTermsSignatureParameters } from "../../utils/lib/signing";
import governanceAction from "../../utils/lib/governanceAction";
import { updateCanonicalPriceFeed } from "../../utils/lib/updatePriceFeed";

const BigNumber = require("bignumber.js");
const environmentConfig = require("../../utils/config/environment.js");

const environment = "development";
const config = environmentConfig[environment];

BigNumber.config({ ERRORS: false });

// hoisted variables
let accounts;
let deployer;
let ethToken;
let fund;
let gasPrice;
let investor;
let manager;
let mlnToken;
let pricefeed;
let txId;
let runningGasTotal;
let exchanges;
let trade1;
let trade2;
let trade3;
let trade4;
let version;
let deployed;

// mock data
const offeredValue = new BigNumber(10 ** 22);
const wantedShares = new BigNumber(10 ** 22);
const numberofExchanges = 2;

// define order signatures
const makeOrderSignature = api.util
  .abiSignature("makeOrder", [
    "address",
    "address[5]",
<<<<<<< HEAD
    "uint256[6]",
=======
    "uint256[8]",
>>>>>>> 80316cc7
    "bytes32",
    "uint8",
    "bytes32",
    "bytes32",
  ])
  .slice(0, 10);
const takeOrderSignature = api.util
  .abiSignature("takeOrder", [
    "address",
    "address[5]",
<<<<<<< HEAD
    "uint256[6]",
=======
    "uint256[8]",
>>>>>>> 80316cc7
    "bytes32",
    "uint8",
    "bytes32",
    "bytes32",
  ])
  .slice(0, 10);
const cancelOrderSignature = api.util
  .abiSignature("cancelOrder", [
    "address",
    "address[5]",
<<<<<<< HEAD
    "uint256[6]",
=======
    "uint256[8]",
>>>>>>> 80316cc7
    "bytes32",
    "uint8",
    "bytes32",
    "bytes32",
  ])
  .slice(0, 10);

test.before(async () => {
  deployed = await deployEnvironment(environment);
  accounts = await api.eth.accounts();
  gasPrice = Number(await api.eth.gasPrice());
  [deployer, manager, investor] = accounts;
  version = await deployed.Version;
  pricefeed = await deployed.CanonicalPriceFeed;
  mlnToken = await deployed.MlnToken;
  ethToken = await deployed.EthToken;
  // TODO: do we really need to deploy the matchingmarket here again?
  deployed.MatchingMarket = await deployContract(
    "exchange/thirdparty/MatchingMarket",
    { from: deployer, gas: config.gas },
    [1546304461],
  );
  deployed.MatchingMarketAdapter = await deployContract(
    "exchange/adapter/MatchingMarketAdapter",
    { from: deployer },
    [deployed.MatchingMarket.address],
  );
  exchanges = [deployed.SimpleMarket, deployed.MatchingMarket];
  await governanceAction(
    { from: deployer },
    deployed.Governance,
    deployed.CanonicalPriceFeed,
    "registerExchange",
    [
      deployed.SimpleMarket.address,
      deployed.MatchingMarketAdapter.address,
      true,
      [makeOrderSignature, takeOrderSignature, cancelOrderSignature],
    ],
  );
  await governanceAction(
    { from: deployer },
    deployed.Governance,
    deployed.CanonicalPriceFeed,
    "registerExchange",
    [
      deployed.MatchingMarket.address,
      deployed.MatchingMarketAdapter.address,
      true,
      [makeOrderSignature, takeOrderSignature, cancelOrderSignature],
    ],
  );

  const [r, s, v] = await getTermsSignatureParameters(manager);
  await version.instance.setupFund.postTransaction(
    { from: manager, gas: config.gas, gasPrice: config.gasPrice },
    [
      "Test fund", // name
      deployed.MlnToken.address, // reference asset
      config.protocol.fund.managementFee,
      config.protocol.fund.performanceFee,
      deployed.NoCompliance.address,
      deployed.RMMakeOrders.address,
      [deployed.SimpleMarket.address, deployed.MatchingMarket.address],
      [],
      v,
      r,
      s,
    ],
  );
  const fundAddress = await version.instance.managerToFunds.call({}, [manager]);
  fund = await retrieveContract("Fund", fundAddress);
  await deployed.MatchingMarket.instance.addTokenPairWhitelist.postTransaction(
    { from: deployer, gasPrice: config.gasPrice },
    [mlnToken.address, ethToken.address],
  );
  // Change competition address to investor just for testing purpose so it allows invest / redeem
  await deployed.CompetitionCompliance.instance.changeCompetitionAddress.postTransaction(
    { from: deployer, gas: config.gas, gasPrice: config.gasPrice },
    [investor],
  );
});

test.beforeEach(async () => {
  runningGasTotal = new BigNumber(0);
  await updateCanonicalPriceFeed(deployed);

  const [
    ,
    referencePrice,
  ] = await pricefeed.instance.getReferencePriceInfo.call({}, [
    mlnToken.address,
    ethToken.address,
  ]);
  const [
    ,
    invertedReferencePrice,
  ] = await pricefeed.instance.getReferencePriceInfo.call({}, [
    ethToken.address,
    mlnToken.address,
  ]);
  const sellQuantity1 = new BigNumber(10 ** 21);
  trade1 = {
    sellQuantity: sellQuantity1,
    buyQuantity: new BigNumber(
      Math.round(referencePrice.div(10 ** 18).times(sellQuantity1)),
    ),
  };
  const sellQuantity2 = new BigNumber(50 * 10 ** 18);
  trade2 = {
    sellQuantity: sellQuantity2,
    buyQuantity: new BigNumber(
      Math.round(referencePrice / 10 ** 18 * sellQuantity2),
    ),
  };
  const sellQuantity3 = new BigNumber(5 * 10 ** 18);
  trade3 = {
    sellQuantity: sellQuantity3,
    buyQuantity: new BigNumber(
      Math.round(invertedReferencePrice / 10 ** 18 * sellQuantity3 / 10),
    ),
  };
  const sellQuantity4 = new BigNumber(5 * 10 ** 18);
  trade4 = {
    sellQuantity: sellQuantity4,
    buyQuantity: new BigNumber(
      Math.round(invertedReferencePrice / 10 ** 18 * sellQuantity4 * 1000),
    ),
  };
});

const initialTokenAmount = new BigNumber(10 ** 23);
test.serial("investor receives initial mlnToken for testing", async t => {
  const pre = await getAllBalances(deployed, accounts, fund);
  const preDeployerEth = new BigNumber(await api.eth.getBalance(deployer));
  txId = await mlnToken.instance.transfer.postTransaction(
    { from: deployer, gasPrice: config.gasPrice },
    [investor, initialTokenAmount, ""],
  );
  const gasUsed = (await api.eth.getTransactionReceipt(txId)).gasUsed;
  runningGasTotal = runningGasTotal.plus(gasUsed);
  const postDeployerEth = new BigNumber(await api.eth.getBalance(deployer));
  const post = await getAllBalances(deployed, accounts, fund);

  t.deepEqual(postDeployerEth, preDeployerEth.minus(runningGasTotal.times(gasPrice)));
  t.deepEqual(post.investor.MlnToken, pre.investor.MlnToken.add(initialTokenAmount));
  t.deepEqual(post.investor.EthToken, pre.investor.EthToken);
  t.deepEqual(post.investor.ether, pre.investor.ether);
  t.deepEqual(post.manager.EthToken, pre.manager.EthToken);
  t.deepEqual(post.manager.MlnToken, pre.manager.MlnToken);
  t.deepEqual(post.investor.ether, pre.investor.ether);
  t.deepEqual(post.fund.MlnToken, pre.fund.MlnToken);
  t.deepEqual(post.fund.EthToken, pre.fund.EthToken);
  t.deepEqual(post.fund.ether, pre.fund.ether);
});

const exchangeIndexes = Array.from(
  new Array(numberofExchanges),
  (val, index) => index,
);
exchangeIndexes.forEach(i => {
  test.serial(`fund gets MLN from investment [round ${i + 1}]`, async t => {
    const boostedOffer = offeredValue.times(1.01); // account for increasing share price after trades occur
    let investorGasTotal = new BigNumber(0);
    await mlnToken.instance.transfer.postTransaction(
      { from: deployer, gasPrice: config.gasPrice },
      [investor, new BigNumber(10 ** 14), ""],
    );
    const pre = await getAllBalances(deployed, accounts, fund);
    txId = await mlnToken.instance.approve.postTransaction(
      { from: investor, gas: config.gas },
      [fund.address, boostedOffer],
    );
    let gasUsed = (await api.eth.getTransactionReceipt(txId)).gasUsed;
    investorGasTotal = investorGasTotal.plus(gasUsed);
    txId = await fund.instance.requestInvestment.postTransaction(
      { from: investor, gas: config.gas },
      [boostedOffer, wantedShares, mlnToken.address],
    );
    gasUsed = (await api.eth.getTransactionReceipt(txId)).gasUsed;
    investorGasTotal = investorGasTotal.plus(gasUsed);
    await updateCanonicalPriceFeed(deployed);
    await updateCanonicalPriceFeed(deployed);
    const totalSupply = await fund.instance.totalSupply.call();
    const requestId = await fund.instance.getLastRequestId.call();
    txId = await fund.instance.executeRequest.postTransaction(
      { from: investor, gas: config.gas },
      [requestId],
    );
    gasUsed = (await api.eth.getTransactionReceipt(txId)).gasUsed;
    investorGasTotal = investorGasTotal.plus(gasUsed);
    // set approved token back to zero
    txId = await mlnToken.instance.approve.postTransaction({ from: investor }, [
      fund.address,
      0,
    ]);
    investorGasTotal = investorGasTotal.plus(
      (await api.eth.getTransactionReceipt(txId)).gasUsed,
    );
    const post = await getAllBalances(deployed, accounts, fund);
    const [gav, , , unclaimedFees, ,] = Object.values(
      await fund.instance.atLastUnclaimedFeeAllocation.call(),
    );
    const feesShareQuantity = parseInt(
      unclaimedFees
        .mul(totalSupply)
        .div(gav)
        .toNumber(),
      0,
    );
    let sharePrice = await fund.instance.calcValuePerShare.call({}, [
      gav, totalSupply.add(feesShareQuantity)
    ]);
    if (sharePrice.toNumber() === 0) {
      sharePrice = new BigNumber(10 ** 18);
    }
    const estimatedMlnSpent = wantedShares
      .times(sharePrice)
      .dividedBy(new BigNumber(10 ** 18));

    t.deepEqual(post.worker.EthToken, pre.worker.EthToken);
    t.deepEqual(post.investor.EthToken, pre.investor.EthToken);
    t.deepEqual(post.investor.MlnToken, pre.investor.MlnToken.minus(estimatedMlnSpent));
    t.deepEqual(post.investor.ether, pre.investor.ether.minus(investorGasTotal.times(gasPrice)));
    t.deepEqual(post.manager.EthToken, pre.manager.EthToken);
    t.deepEqual(post.manager.MlnToken, pre.manager.MlnToken);
    t.deepEqual(post.manager.ether, pre.manager.ether);
    t.deepEqual(post.fund.MlnToken, pre.fund.MlnToken.add(estimatedMlnSpent));
    t.deepEqual(post.fund.EthToken, pre.fund.EthToken);
    t.deepEqual(post.fund.ether, pre.fund.ether);
  });

  test.serial(
    `Exchange ${i +
      1}: manager makes order, and sellToken (MLN-T) is transferred to exchange`,
    async t => {
      const pre = await getAllBalances(deployed, accounts, fund);
      const exchangePreMln = await mlnToken.instance.balanceOf.call({}, [
        exchanges[i].address,
      ]);
      const exchangePreEthToken = await ethToken.instance.balanceOf.call({}, [
        exchanges[i].address,
      ]);
      await updateCanonicalPriceFeed(deployed);
      txId = await fund.instance.callOnExchange.postTransaction(
        {from: manager, gas: config.gas},
        [
          i, makeOrderSignature,
          ['0x0', '0x0', mlnToken.address, ethToken.address, '0x0'],
          [trade1.sellQuantity, trade1.buyQuantity, 0, 0, 0, 0, 0, 0],
          '0x0', 0, '0x0', '0x0'
        ]
      );
      const gasUsed = (await api.eth.getTransactionReceipt(txId)).gasUsed;
      runningGasTotal = runningGasTotal.plus(gasUsed);
      const exchangePostMln = await mlnToken.instance.balanceOf.call({}, [
        exchanges[i].address,
      ]);
      const exchangePostEthToken = await ethToken.instance.balanceOf.call({}, [
        exchanges[i].address,
      ]);
      const post = await getAllBalances(deployed, accounts, fund);

    t.deepEqual(exchangePostMln, exchangePreMln.add(trade1.sellQuantity));
    t.deepEqual(exchangePostEthToken, exchangePreEthToken);
    t.deepEqual(post.investor.MlnToken, pre.investor.MlnToken);
    t.deepEqual(post.investor.EthToken, pre.investor.EthToken);
    t.deepEqual(post.investor.ether, pre.investor.ether);
    t.deepEqual(post.manager.EthToken, pre.manager.EthToken);
    t.deepEqual(post.manager.MlnToken, pre.manager.MlnToken);
    t.deepEqual(post.manager.ether, pre.manager.ether.minus(runningGasTotal.times(gasPrice)));
    t.deepEqual(post.fund.MlnToken, pre.fund.MlnToken.minus(trade1.sellQuantity));
    t.deepEqual(post.fund.EthToken, pre.fund.EthToken);
    t.deepEqual(post.fund.ether, pre.fund.ether);
    }
  );

  test.serial(
    `Exchange ${i +
      1}: third party takes entire order, allowing fund to receive ethToken`,
    async t => {
      const pre = await getAllBalances(deployed, accounts, fund);
      const orderId = await exchanges[i].instance.last_offer_id.call({}, []);
      const exchangePreMln = Number(
        await mlnToken.instance.balanceOf.call({}, [exchanges[i].address]),
      );
      const exchangePreEthToken = Number(
        await ethToken.instance.balanceOf.call({}, [exchanges[i].address]),
      );
      txId = await ethToken.instance.approve.postTransaction(
        { from: deployer, gasPrice: config.gasPrice },
        [exchanges[i].address, trade1.buyQuantity.add(100)],
      );
      let gasUsed = (await api.eth.getTransactionReceipt(txId)).gasUsed;
      runningGasTotal = runningGasTotal.plus(gasUsed);
      txId = await exchanges[i].instance.buy.postTransaction(
        { from: deployer, gas: config.gas, gasPrice: config.gasPrice },
        [orderId, trade1.sellQuantity],
      );
      gasUsed = (await api.eth.getTransactionReceipt(txId)).gasUsed;
      runningGasTotal = runningGasTotal.plus(gasUsed);
      const exchangePostMln = Number(
        await mlnToken.instance.balanceOf.call({}, [exchanges[i].address]),
      );
      const exchangePostEthToken = Number(
        await ethToken.instance.balanceOf.call({}, [exchanges[i].address]),
      );
      const post = await getAllBalances(deployed, accounts, fund);

      t.deepEqual(exchangePostMln, exchangePreMln - trade1.sellQuantity);
      t.deepEqual(exchangePostEthToken, exchangePreEthToken);
      t.deepEqual(post.deployer.ether, pre.deployer.ether.minus(runningGasTotal.times(gasPrice)));
      t.deepEqual(post.deployer.MlnToken, pre.deployer.MlnToken.add(trade1.sellQuantity));
      t.deepEqual(post.deployer.EthToken, pre.deployer.EthToken.minus(trade1.buyQuantity));
      t.deepEqual(post.investor.MlnToken, pre.investor.MlnToken);
      t.deepEqual(post.investor.EthToken, pre.investor.EthToken);
      t.deepEqual(post.investor.ether, pre.investor.ether);
      t.deepEqual(post.manager.EthToken, pre.manager.EthToken);
      t.deepEqual(post.manager.MlnToken, pre.manager.MlnToken);
      t.deepEqual(post.manager.ether, pre.manager.ether);
      t.deepEqual(post.fund.MlnToken, pre.fund.MlnToken);
      t.deepEqual(post.fund.EthToken, pre.fund.EthToken.add(trade1.buyQuantity));
      t.deepEqual(post.fund.ether, pre.fund.ether);
    },
  );

  test.serial(
    `Exchange ${i +
      1}: third party makes order (sell MLN-T for ETH-T), and MLN-T is transferred to exchange`,
    async t => {
      const pre = await getAllBalances(deployed, accounts, fund);
      const exchangePreMln = await mlnToken.instance.balanceOf.call({}, [
        exchanges[i].address,
      ]);
      const exchangePreEthToken = await ethToken.instance.balanceOf.call({}, [
        exchanges[i].address,
      ]);
      txId = await mlnToken.instance.approve.postTransaction(
        { from: deployer, gasPrice: config.gasPrice },
        [exchanges[i].address, trade2.sellQuantity],
      );
      let gasUsed = (await api.eth.getTransactionReceipt(txId)).gasUsed;
      runningGasTotal = runningGasTotal.plus(gasUsed);
      txId = await exchanges[i].instance.offer.postTransaction(
        { from: deployer, gas: config.gas, gasPrice: config.gasPrice },
        [
          trade2.sellQuantity,
          mlnToken.address,
          trade2.buyQuantity,
          ethToken.address,
        ],
      );
      gasUsed = (await api.eth.getTransactionReceipt(txId)).gasUsed;
      runningGasTotal = runningGasTotal.plus(gasUsed);
      const exchangePostMln = await mlnToken.instance.balanceOf.call({}, [
        exchanges[i].address,
      ]);
      const exchangePostEthToken = await ethToken.instance.balanceOf.call({}, [
        exchanges[i].address,
      ]);
      const post = await getAllBalances(deployed, accounts, fund);

      t.deepEqual(exchangePostMln, exchangePreMln.add(trade2.sellQuantity));
      t.deepEqual(exchangePostEthToken, exchangePreEthToken);
      t.deepEqual(post.deployer.EthToken, pre.deployer.EthToken);
      t.deepEqual(post.deployer.MlnToken, pre.deployer.MlnToken.minus(trade2.sellQuantity));
      t.deepEqual(post.deployer.ether, pre.deployer.ether.minus(runningGasTotal.times(gasPrice)));
      t.deepEqual(post.investor.MlnToken, pre.investor.MlnToken);
      t.deepEqual(post.investor.EthToken, pre.investor.EthToken);
      t.deepEqual(post.investor.ether, pre.investor.ether);
      t.deepEqual(post.manager.EthToken, pre.manager.EthToken);
      t.deepEqual(post.manager.MlnToken, pre.manager.MlnToken);
      t.deepEqual(post.manager.ether, pre.manager.ether);
      t.deepEqual(post.fund.MlnToken, pre.fund.MlnToken);
      t.deepEqual(post.fund.EthToken, pre.fund.EthToken);
      t.deepEqual(post.fund.ether, pre.fund.ether);
    },
  );

  test.serial(
    `Exchange ${i + 1}: manager takes order (buys MLN-T for ETH-T)`,
    async t => {
      const pre = await getAllBalances(deployed, accounts, fund);
      const exchangePreMln = Number(
        await mlnToken.instance.balanceOf.call({}, [exchanges[i].address]),
      );
      const exchangePreEthToken = Number(
        await ethToken.instance.balanceOf.call({}, [exchanges[i].address]),
      );
      const orderId = await exchanges[i].instance.last_offer_id.call({}, []);
      txId = await fund.instance.callOnExchange.postTransaction(
        { from: manager, gas: config.gas },
        [
          i,
          takeOrderSignature,
          ["0x0", "0x0", "0x0", "0x0", "0x0"],
<<<<<<< HEAD
          [0, trade2.sellQuantity, 0, 0, 0, 0],
=======
          [0, 0, 0, 0, 0, 0, trade2.buyQuantity, 0],
>>>>>>> 80316cc7
          `0x${Number(orderId)
            .toString(16)
            .padStart(64, "0")}`,
          0,
          "0x0",
          "0x0",
        ],
      );
      const gasUsed = (await api.eth.getTransactionReceipt(txId)).gasUsed;
      runningGasTotal = runningGasTotal.plus(gasUsed);
      const exchangePostMln = Number(
        await mlnToken.instance.balanceOf.call({}, [exchanges[i].address]),
      );
      const exchangePostEthToken = Number(
        await ethToken.instance.balanceOf.call({}, [exchanges[i].address]),
      );
      const post = await getAllBalances(deployed, accounts, fund);

      t.deepEqual(exchangePostMln, exchangePreMln - trade2.sellQuantity);
      t.deepEqual(exchangePostEthToken, exchangePreEthToken);
      t.deepEqual(post.deployer.MlnToken, pre.deployer.MlnToken);
      t.deepEqual(post.deployer.EthToken, pre.deployer.EthToken.add(trade2.buyQuantity));
      t.deepEqual(post.deployer.ether, pre.deployer.ether);
      t.deepEqual(post.investor.MlnToken, pre.investor.MlnToken);
      t.deepEqual(post.investor.EthToken, pre.investor.EthToken);
      t.deepEqual(post.investor.ether, pre.investor.ether);
      t.deepEqual(post.manager.EthToken, pre.manager.EthToken);
      t.deepEqual(post.manager.MlnToken, pre.manager.MlnToken);
      t.deepEqual(post.manager.ether, pre.manager.ether.minus(runningGasTotal.times(gasPrice)));
      t.deepEqual(post.fund.MlnToken, pre.fund.MlnToken.add(trade2.sellQuantity));
      t.deepEqual(post.fund.EthToken, pre.fund.EthToken.minus(trade2.buyQuantity));
      t.deepEqual(post.fund.ether, pre.fund.ether);
    },
  );
});

test.serial(
  "manager tries to make a bad order (sell ETH-T for MLN-T), RMMakeOrders should prevent this",
  async t => {
    const pre = await getAllBalances(deployed, accounts, fund);
    const exchangePreEthToken = await ethToken.instance.balanceOf.call({}, [
      exchanges[0].address,
    ]);
    const preOrderId = await exchanges[0].instance.last_offer_id.call({}, []);
    txId = await fund.instance.callOnExchange.postTransaction(
      { from: manager, gas: config.gas },
      [
        0,
        makeOrderSignature,
        ["0x0", "0x0", ethToken.address, mlnToken.address, "0x0"],
        [trade3.sellQuantity, trade3.buyQuantity, 0, 0, 0, 0],
        "0x0",
        0,
        "0x0",
        "0x0",
      ],
    );
    const gasUsed = (await api.eth.getTransactionReceipt(txId)).gasUsed;
    runningGasTotal = runningGasTotal.plus(gasUsed);
    const exchangePostEthToken = await ethToken.instance.balanceOf.call({}, [
      exchanges[0].address,
    ]);
    const post = await getAllBalances(deployed, accounts, fund);
    const postOrderId = await exchanges[0].instance.last_offer_id.call({}, []);

    t.deepEqual(preOrderId, postOrderId);
    t.deepEqual(exchangePostEthToken, exchangePreEthToken);
    t.deepEqual(post.manager.ether, pre.manager.ether.minus(runningGasTotal.times(gasPrice)));
    t.deepEqual(post.fund.EthToken, pre.fund.EthToken);
  },
);

test.serial(
  "third party makes order (sell ETH-T for MLN-T) for a bad price, and MLN-T is transferred to exchange",
  async t => {
    const pre = await getAllBalances(deployed, accounts, fund);
    const exchangePreMln = await mlnToken.instance.balanceOf.call({}, [
      exchanges[0].address,
    ]);
    const exchangePreEthToken = await ethToken.instance.balanceOf.call({}, [
      exchanges[0].address,
    ]);
    txId = await ethToken.instance.approve.postTransaction(
      { from: deployer, gasPrice: config.gasPrice },
      [exchanges[0].address, trade4.sellQuantity],
    );
    let gasUsed = (await api.eth.getTransactionReceipt(txId)).gasUsed;
    runningGasTotal = runningGasTotal.plus(gasUsed);
    txId = await exchanges[0].instance.offer.postTransaction(
      { from: deployer, gas: config.gas, gasPrice: config.gasPrice },
      [
        trade4.sellQuantity,
        ethToken.address,
        trade4.buyQuantity,
        mlnToken.address,
      ],
    );
    gasUsed = (await api.eth.getTransactionReceipt(txId)).gasUsed;
    runningGasTotal = runningGasTotal.plus(gasUsed);
    const exchangePostMln = await mlnToken.instance.balanceOf.call({}, [
      exchanges[0].address,
    ]);
    const exchangePostEthToken = await ethToken.instance.balanceOf.call({}, [
      exchanges[0].address,
    ]);
    const post = await getAllBalances(deployed, accounts, fund);

    t.deepEqual(exchangePostMln, exchangePreMln);
    t.deepEqual(exchangePostEthToken, exchangePreEthToken.add(trade4.sellQuantity));
    t.deepEqual(post.deployer.MlnToken, pre.deployer.MlnToken);
    t.deepEqual(post.deployer.EthToken, pre.deployer.EthToken.minus(trade4.sellQuantity));
    t.deepEqual(post.deployer.ether, pre.deployer.ether.minus(runningGasTotal.times(gasPrice)));
    t.deepEqual(post.investor.MlnToken, pre.investor.MlnToken);
    t.deepEqual(post.investor.EthToken, pre.investor.EthToken);
    t.deepEqual(post.investor.ether, pre.investor.ether);
    t.deepEqual(post.manager.EthToken, pre.manager.EthToken);
    t.deepEqual(post.manager.MlnToken, pre.manager.MlnToken);
    t.deepEqual(post.manager.ether, pre.manager.ether);
    t.deepEqual(post.fund.MlnToken, pre.fund.MlnToken);
    t.deepEqual(post.fund.EthToken, pre.fund.EthToken);
    t.deepEqual(post.fund.ether, pre.fund.ether);
  },
);

test.serial(
  "manager tries to take a bad order (buys ETH-T for MLN-T), RMMakeOrders should prevent it",
  async t => {
    const pre = await getAllBalances(deployed, accounts, fund);
    const exchangePreMln = Number(
      await mlnToken.instance.balanceOf.call({}, [exchanges[0].address]),
    );
    const exchangePreEthToken = Number(
      await ethToken.instance.balanceOf.call({}, [exchanges[0].address]),
    );
    const orderId = await exchanges[0].instance.last_offer_id.call({}, []);

    txId = await fund.instance.callOnExchange.postTransaction(
      { from: manager, gas: config.gas },
      [
        0,
        takeOrderSignature,
        ["0x0", "0x0", "0x0", "0x0", "0x0"],
        [0, trade4.sellQuantity, 0, 0, 0, 0],
        `0x${Number(orderId)
          .toString(16)
          .padStart(64, "0")}`,
        0,
        "0x0",
        "0x0",
      ],
    );
    const gasUsed = (await api.eth.getTransactionReceipt(txId)).gasUsed;
    runningGasTotal = runningGasTotal.plus(gasUsed);
    const exchangePostMln = Number(
      await mlnToken.instance.balanceOf.call({}, [exchanges[0].address]),
    );
    const exchangePostEthToken = Number(
      await ethToken.instance.balanceOf.call({}, [exchanges[0].address]),
    );
    const post = await getAllBalances(deployed, accounts, fund);

    t.deepEqual(exchangePostMln, exchangePreMln);
    t.deepEqual(exchangePostEthToken, exchangePreEthToken);
    t.deepEqual(post.deployer.MlnToken, pre.deployer.MlnToken);
    t.deepEqual(post.deployer.EthToken, pre.deployer.EthToken);
    t.deepEqual(post.deployer.ether, pre.deployer.ether);
    t.deepEqual(post.investor.MlnToken, pre.investor.MlnToken);
    t.deepEqual(post.investor.EthToken, pre.investor.EthToken);
    t.deepEqual(post.investor.ether, pre.investor.ether);
    t.deepEqual(post.manager.EthToken, pre.manager.EthToken);
    t.deepEqual(post.manager.MlnToken, pre.manager.MlnToken);
    t.deepEqual(post.manager.ether, pre.manager.ether.minus(runningGasTotal.times(gasPrice)));
    t.deepEqual(post.fund.MlnToken, pre.fund.MlnToken);
    t.deepEqual(post.fund.EthToken, pre.fund.EthToken);
    t.deepEqual(post.fund.ether, pre.fund.ether);
  }
);

test.serial("manager makes an order and cancels it", async t => {
  txId = await fund.instance.callOnExchange.postTransaction(
    { from: manager, gas: config.gas },
    [
      0,
      makeOrderSignature,
      ["0x0", "0x0", mlnToken.address, ethToken.address, "0x0"],
      [trade1.sellQuantity, trade1.buyQuantity, 0, 0, 0, 0],
      "0x0",
      0,
      "0x0",
      "0x0",
    ],
  );
  const offerNumber = await deployed.SimpleMarket.instance.last_offer_id.call();
  let gasUsed = (await api.eth.getTransactionReceipt(txId)).gasUsed;

  const pre = await getAllBalances(deployed, accounts, fund);
  const exchangePreEthToken = Number(
    await mlnToken.instance.balanceOf.call({}, [exchanges[0].address]),
  );

  txId = await fund.instance.callOnExchange.postTransaction(
    { from: manager, gas: config.gas },
    [
      0,
      cancelOrderSignature,
<<<<<<< HEAD
      ["0x0", "0x0", "0x0", "0x0", "0x0"],
      [0, 0, 0, 0, 0, 0],
=======
      ["0x0", "0x0", mlnToken.address, "0x0", "0x0"],
      [0, 0, 0, 0, 0, 0, 0, 0],
>>>>>>> 80316cc7
      `0x${Number(offerNumber)
        .toString(16)
        .padStart(64, "0")}`,
      0,
      "0x0",
      "0x0",
    ],
  );

  const [orderId, ] = await fund.instance.getOpenOrderInfo.call(
    {}, [exchanges[0].address, mlnToken.address]
  );
  const orderOpen = await exchanges[0].instance.isActive.call({}, [orderId]);
  gasUsed = (await api.eth.getTransactionReceipt(txId)).gasUsed;
  runningGasTotal = runningGasTotal.plus(gasUsed);
  const exchangePostEthToken = Number(
    await mlnToken.instance.balanceOf.call({}, [exchanges[0].address]),
  );
  const post = await getAllBalances(deployed, accounts, fund);

  t.false(orderOpen);
  t.deepEqual(exchangePostEthToken, exchangePreEthToken - trade1.sellQuantity);
  t.deepEqual(post.fund.MlnToken, pre.fund.MlnToken.add(trade1.sellQuantity));
  t.deepEqual(post.fund.EthToken, pre.fund.EthToken);
  t.deepEqual(post.fund.ether, pre.fund.ether);
  t.deepEqual(post.manager.ether, pre.manager.ether.minus(runningGasTotal.times(gasPrice)));
});

// redeeming after trading
const redemptions = [
  { amount: new BigNumber(10 ** 7) },
  { amount: new BigNumber(2 * 10 ** 7) },
];
redemptions.forEach((redemption, index) => {
  test.serial(
    `Allows redemption ${index + 1} (standard redemption method)`,
    async t => {
      let investorGasTotal = new BigNumber(0);
      const investorPreShares = await fund.instance.balanceOf.call({}, [
        investor,
      ]);
      const preTotalShares = await fund.instance.totalSupply.call({}, []);
      const sharePrice = await fund.instance.calcSharePrice.call({}, []);
      const wantedValue = Number(
        redemption.amount
          .times(sharePrice)
          .dividedBy(new BigNumber(10 ** 18)) // toSmallestShareUnit
          .floor(),
      );
      const pre = await getAllBalances(deployed, accounts, fund);
      txId = await fund.instance.requestRedemption.postTransaction(
        { from: investor, gas: config.gas, gasPrice: config.gasPrice },
        [redemption.amount, wantedValue, mlnToken.address],
      );
      let gasUsed = (await api.eth.getTransactionReceipt(txId)).gasUsed;
      investorGasTotal = investorGasTotal.plus(gasUsed);
      await updateCanonicalPriceFeed(deployed);
      await updateCanonicalPriceFeed(deployed);
      const requestId = await fund.instance.getLastRequestId.call({}, []);
      txId = await fund.instance.executeRequest.postTransaction(
        { from: investor, gas: config.gas, gasPrice: config.gasPrice },
        [requestId],
      );
      gasUsed = (await api.eth.getTransactionReceipt(txId)).gasUsed;
      investorGasTotal = investorGasTotal.plus(gasUsed);
      // reduce remaining allowance to zero
      txId = await mlnToken.instance.approve.postTransaction(
        { from: investor, gasPrice: config.gasPrice },
        [fund.address, 0],
      );
      gasUsed = (await api.eth.getTransactionReceipt(txId)).gasUsed;
      investorGasTotal = investorGasTotal.plus(gasUsed);
      const remainingApprovedMln = Number(
        await mlnToken.instance.allowance.call({}, [investor, fund.address]),
      );
      const investorPostShares = await fund.instance.balanceOf.call({}, [
        investor,
      ]);
      const postTotalShares = await fund.instance.totalSupply.call({}, []);
      const post = await getAllBalances(deployed, accounts, fund);
      const [gav, , , unclaimedFees, ,] = Object.values(
        await fund.instance.atLastUnclaimedFeeAllocation.call({}, []),
      );
      const expectedFeesShares = parseInt(
        unclaimedFees
          .mul(preTotalShares)
          .div(gav)
          .toNumber(),
        0,
      );

      t.deepEqual(remainingApprovedMln, 0);
      t.deepEqual(
        postTotalShares,
        preTotalShares.minus(redemption.amount).plus(expectedFeesShares),
      );
      t.deepEqual(investorPostShares, investorPreShares.minus(redemption.amount));
      t.deepEqual(post.worker.MlnToken, pre.worker.MlnToken);
      t.deepEqual(post.worker.EthToken, pre.worker.EthToken);
      t.deepEqual(post.investor.MlnToken, pre.investor.MlnToken.add(wantedValue));
      t.deepEqual(post.investor.EthToken, pre.investor.EthToken);
      t.deepEqual(
        post.investor.ether,
        pre.investor.ether.minus(investorGasTotal.times(gasPrice)),
      );
      t.deepEqual(post.manager.EthToken, pre.manager.EthToken);
      t.deepEqual(post.manager.MlnToken, pre.manager.MlnToken);
      t.deepEqual(post.manager.ether, pre.manager.ether);
      t.deepEqual(post.fund.MlnToken, pre.fund.MlnToken.minus(wantedValue));
      t.deepEqual(post.fund.EthToken, pre.fund.EthToken);
      t.deepEqual(post.fund.ether, pre.fund.ether);
    },
  );
});

test.serial(`Allows investment in native asset`, async t => {
  await fund.instance.enableInvestment.postTransaction(
    { from: manager, gas: config.gas, gasPrice: config.gasPrice },
    [[ethToken.address]],
  );
  await fund.instance.enableRedemption.postTransaction(
    { from: manager, gas: config.gas, gasPrice: config.gasPrice },
    [[ethToken.address]],
  );
  let investorGasTotal = new BigNumber(0);
  await ethToken.instance.transfer.postTransaction(
    { from: deployer, gasPrice: config.gasPrice },
    [investor, 10 ** 14, ""],
  );
  const pre = await getAllBalances(deployed, accounts, fund);
  const investorPreShares = Number(
    await fund.instance.balanceOf.call({}, [investor]),
  );
  const sharePrice = await fund.instance.calcSharePrice.call({}, []);
  const [
    ,
    invertedNativeAssetPrice,
    nativeAssetDecimal,
  ] = await pricefeed.instance.getInvertedPriceInfo.call({}, [
    ethToken.address,
  ]);
  const wantedShareQuantity = 10 ** 10;
  const giveQuantity = Number(
    new BigNumber(wantedShareQuantity)
      .times(sharePrice)
      .dividedBy(new BigNumber(10 ** 18)) // toSmallestShareUnit
      .times(invertedNativeAssetPrice)
      .dividedBy(new BigNumber(10 ** nativeAssetDecimal))
      .times(new BigNumber(1.2)) // For price fluctuations
      .floor(),
  );
  txId = await ethToken.instance.approve.postTransaction(
    { from: investor, gasPrice: config.gasPrice, gas: config.gas },
    [fund.address, giveQuantity],
  );
  let gasUsed = (await api.eth.getTransactionReceipt(txId)).gasUsed;
  investorGasTotal = investorGasTotal.plus(gasUsed);
  await updateCanonicalPriceFeed(deployed);
  txId = await fund.instance.requestInvestment.postTransaction(
    { from: investor, gas: config.gas, gasPrice: config.gasPrice },
    [giveQuantity, wantedShareQuantity, ethToken.address],
  );
  gasUsed = (await api.eth.getTransactionReceipt(txId)).gasUsed;
  investorGasTotal = investorGasTotal.plus(gasUsed);
  await updateCanonicalPriceFeed(deployed);
  await updateCanonicalPriceFeed(deployed);
  const requestId = await fund.instance.getLastRequestId.call({}, []);
  txId = await fund.instance.executeRequest.postTransaction(
    { from: investor, gas: config.gas, gasPrice: config.gasPrice },
    [requestId],
  );
  gasUsed = (await api.eth.getTransactionReceipt(txId)).gasUsed;
  investorGasTotal = investorGasTotal.plus(gasUsed);
  const post = await getAllBalances(deployed, accounts, fund);
  const investorPostShares = Number(
    await fund.instance.balanceOf.call({}, [investor]),
  );

  t.is(Number(investorPostShares), investorPreShares + wantedShareQuantity);
  t.true(post.investor.EthToken >= pre.investor.EthToken.minus(giveQuantity));
  t.deepEqual(
    post.investor.ether,
    pre.investor.ether.minus(investorGasTotal.times(gasPrice)),
  );
  t.deepEqual(post.manager.EthToken, pre.manager.EthToken);
  t.deepEqual(post.manager.MlnToken, pre.manager.MlnToken);
  t.deepEqual(post.manager.ether, pre.manager.ether);
  t.deepEqual(post.fund.MlnToken, pre.fund.MlnToken);
  t.true(post.fund.EthToken <= pre.fund.EthToken.plus(giveQuantity));
  t.deepEqual(post.fund.ether, pre.fund.ether);
});

test.serial(`Allows redemption in native asset`, async t => {
  let investorGasTotal = new BigNumber(0);
  const pre = await getAllBalances(deployed, accounts, fund);
  const investorPreShares = Number(
    await fund.instance.balanceOf.call({}, [investor]),
  );
  await updateCanonicalPriceFeed(deployed);
  const sharePrice = await fund.instance.calcSharePrice.call({}, []);
  const [
    ,
    invertedNativeAssetPrice,
    nativeAssetDecimal,
  ] = await pricefeed.instance.getInvertedPriceInfo.call({}, [
    ethToken.address,
  ]);
  const shareQuantity = 10 ** 3;
  const receiveQuantity = Number(
    new BigNumber(shareQuantity)
      .times(sharePrice)
      .dividedBy(new BigNumber(10 ** 18)) // toSmallestShareUnit
      .times(invertedNativeAssetPrice)
      .dividedBy(new BigNumber(10 ** nativeAssetDecimal))
      .times(new BigNumber(0.9)) // For price fluctuations
      .floor(),
  );
  txId = await fund.instance.requestRedemption.postTransaction(
    { from: investor, gas: config.gas, gasPrice: config.gasPrice },
    [shareQuantity, receiveQuantity, ethToken.address],
  );
  let gasUsed = (await api.eth.getTransactionReceipt(txId)).gasUsed;
  investorGasTotal = investorGasTotal.plus(gasUsed);
  await updateCanonicalPriceFeed(deployed);
  await updateCanonicalPriceFeed(deployed);
  const requestId = await fund.instance.getLastRequestId.call({}, []);
  txId = await fund.instance.executeRequest.postTransaction(
    { from: investor, gas: config.gas, gasPrice: config.gasPrice },
    [requestId],
  );
  gasUsed = (await api.eth.getTransactionReceipt(txId)).gasUsed;
  investorGasTotal = investorGasTotal.plus(gasUsed);
  const post = await getAllBalances(deployed, accounts, fund);
  const investorPostShares = Number(
    await fund.instance.balanceOf.call({}, [investor]),
  );

  t.is(Number(investorPostShares), investorPreShares - shareQuantity);
  t.deepEqual(post.worker.EthToken, pre.worker.EthToken);
  t.true(post.investor.EthToken >= pre.investor.EthToken.plus(receiveQuantity));
  t.deepEqual(
    post.investor.ether,
    pre.investor.ether.minus(investorGasTotal.times(gasPrice)),
  );
  t.deepEqual(post.manager.EthToken, pre.manager.EthToken);
  t.deepEqual(post.manager.MlnToken, pre.manager.MlnToken);
  t.deepEqual(post.manager.ether, pre.manager.ether);
  t.deepEqual(post.fund.MlnToken, pre.fund.MlnToken);
  t.deepEqual(
    post.fund.EthToken,
    pre.fund.EthToken.minus(post.investor.EthToken).plus(pre.investor.EthToken),
  );
  t.deepEqual(post.fund.ether, pre.fund.ether);
});

test.serial(`Allows redemption by tokenFallback method)`, async t => {
  const redemptionAmount = new BigNumber(120000000);
  let investorGasTotal = new BigNumber(0);
  const investorPreShares = await fund.instance.balanceOf.call({}, [investor]);
  const preTotalShares = await fund.instance.totalSupply.call({}, []);
  const pre = await getAllBalances(deployed, accounts, fund);
  txId = await fund.instance.transfer.postTransaction(
    { from: investor, gasPrice: config.gasPrice, gas: config.gas },
    [fund.address, redemptionAmount, ""],
  );
  let gasUsed = (await api.eth.getTransactionReceipt(txId)).gasUsed;
  investorGasTotal = investorGasTotal.plus(gasUsed);
  await updateCanonicalPriceFeed(deployed);
  await updateCanonicalPriceFeed(deployed);
  const sharePrice = await fund.instance.calcSharePrice.call({}, []);
  const wantedValue = Number(
    redemptionAmount
      .times(sharePrice)
      .dividedBy(new BigNumber(10 ** 18)) // toSmallestShareUnit
      .floor(),
  );
  const requestId = await fund.instance.getLastRequestId.call({}, []);
  txId = await fund.instance.executeRequest.postTransaction(
    { from: investor, gas: config.gas, gasPrice: config.gasPrice },
    [requestId],
  );
  gasUsed = (await api.eth.getTransactionReceipt(txId)).gasUsed;
  investorGasTotal = investorGasTotal.plus(gasUsed);
  // reduce remaining allowance to zero
  txId = await mlnToken.instance.approve.postTransaction(
    { from: investor, gas: config.gas, gasPrice: config.gasPrice },
    [fund.address, 0],
  );
  gasUsed = (await api.eth.getTransactionReceipt(txId)).gasUsed;
  investorGasTotal = investorGasTotal.plus(gasUsed);
  const remainingApprovedMln = Number(
    await mlnToken.instance.allowance.call({}, [investor, fund.address]),
  );
  const investorPostShares = await fund.instance.balanceOf.call({}, [investor]);
  const postTotalShares = await fund.instance.totalSupply.call({}, []);
  const post = await getAllBalances(deployed, accounts, fund);
  const [gav, , , unclaimedFees, ,] = Object.values(
    await fund.instance.atLastUnclaimedFeeAllocation.call({}, []),
  );
  const expectedFeesShares = parseInt(
    unclaimedFees
      .mul(preTotalShares)
      .div(gav)
      .toNumber(),
    0,
  );

  t.deepEqual(remainingApprovedMln, 0);
  t.deepEqual(
    postTotalShares,
    preTotalShares.minus(redemptionAmount).plus(expectedFeesShares),
  );
  t.deepEqual(investorPostShares, investorPreShares.minus(redemptionAmount));
  t.deepEqual(post.worker.MlnToken, pre.worker.MlnToken);
  t.deepEqual(post.worker.EthToken, pre.worker.EthToken);
  t.deepEqual(post.investor.MlnToken, pre.investor.MlnToken.add(wantedValue));
  t.deepEqual(post.investor.EthToken, pre.investor.EthToken);
  t.deepEqual(
    post.investor.ether,
    pre.investor.ether.minus(investorGasTotal.times(gasPrice)),
  );
  t.deepEqual(post.manager.EthToken, pre.manager.EthToken);
  t.deepEqual(post.manager.MlnToken, pre.manager.MlnToken);
  t.deepEqual(post.manager.ether, pre.manager.ether);
  t.deepEqual(post.fund.MlnToken, pre.fund.MlnToken.minus(wantedValue));
  t.deepEqual(post.fund.EthToken, pre.fund.EthToken);
  t.deepEqual(post.fund.ether, pre.fund.ether);
});

// Fees
test.serial("converts fees and manager receives them", async t => {
  await updateCanonicalPriceFeed(deployed);
  const pre = await getAllBalances(deployed, accounts, fund);
  const preManagerShares = await fund.instance.balanceOf.call({}, [manager]);
  const totalSupply = await fund.instance.totalSupply.call({}, []);
  txId = await fund.instance.calcSharePriceAndAllocateFees.postTransaction(
    { from: manager, gas: config.gas, gasPrice: config.gasPrice },
    [],
  );
  const [gav, , , unclaimedFees, ,] = Object.values(
    await fund.instance.atLastUnclaimedFeeAllocation.call({}, []),
  );
  const shareQuantity = Math.floor(
    Number(totalSupply.mul(unclaimedFees).div(gav)),
  );
  const gasUsed = (await api.eth.getTransactionReceipt(txId)).gasUsed;
  runningGasTotal = runningGasTotal.plus(gasUsed);
  const postManagerShares = await fund.instance.balanceOf.call({}, [manager]);
  const post = await getAllBalances(deployed, accounts, fund);

  t.deepEqual(postManagerShares, preManagerShares.add(shareQuantity));
  t.deepEqual(post.investor.MlnToken, pre.investor.MlnToken);
  t.deepEqual(post.investor.EthToken, pre.investor.EthToken);
  t.deepEqual(post.investor.ether, pre.investor.ether);
  t.deepEqual(post.manager.EthToken, pre.manager.EthToken);
  t.deepEqual(post.manager.MlnToken, pre.manager.MlnToken);
  t.deepEqual(
    post.manager.ether,
    pre.manager.ether.minus(runningGasTotal.times(gasPrice)),
  );
  t.deepEqual(post.fund.MlnToken, pre.fund.MlnToken);
  t.deepEqual(post.fund.EthToken, pre.fund.EthToken);
  t.deepEqual(post.fund.ether, pre.fund.ether);
});

test.serial("manger opens new order, but not anyone can cancel", async t => {
  const pre = await getAllBalances(deployed, accounts, fund);
  txId = await fund.instance.callOnExchange.postTransaction(
    {from: manager, gas: config.gas},
    [
      0, makeOrderSignature,
      ['0x0', '0x0', mlnToken.address, ethToken.address, '0x0'],
      [trade1.sellQuantity, trade1.buyQuantity, 0, 0, 0, 0, 0, 0],
      '0x0', 0, '0x0', '0x0'
    ]
  );
  let gasUsed = (await api.eth.getTransactionReceipt(txId)).gasUsed;
  runningGasTotal = runningGasTotal.plus(gasUsed);
  const offerNumber = await exchanges[0].instance.last_offer_id.call({}, []);
  txId = await fund.instance.callOnExchange.postTransaction(
    {from: accounts[3], gas: config.gas},
    [
      0, cancelOrderSignature,
      ['0x0', '0x0', mlnToken.address, '0x0', '0x0'],
      [0, 0, 0, 0, 0, 0, 0, 0],
      `0x${Number(offerNumber).toString(16).padStart(64, '0')}`, 0, '0x0', '0x0'
    ]
  );
  const gasUsedCancel = (await api.eth.getTransactionReceipt(txId)).gasUsed;
  const offerActive = await exchanges[0].instance.isActive.call({}, [offerNumber]);
  const post = await getAllBalances(deployed, accounts, fund);

  t.is(Number(gasUsedCancel), config.gas);
  t.true(offerActive);
  t.deepEqual(post.investor.MlnToken, pre.investor.MlnToken);
  t.deepEqual(post.investor.EthToken, pre.investor.EthToken);
  t.deepEqual(post.investor.ether, pre.investor.ether);
  t.deepEqual(post.manager.EthToken, pre.manager.EthToken);
  t.deepEqual(post.manager.MlnToken, pre.manager.MlnToken);
  t.deepEqual(
    post.manager.ether,
    pre.manager.ether.minus(runningGasTotal.times(gasPrice)),
  );
  t.deepEqual(post.fund.MlnToken, pre.fund.MlnToken.minus(trade1.sellQuantity));
  t.deepEqual(post.fund.EthToken, pre.fund.EthToken);
  t.deepEqual(post.fund.ether, pre.fund.ether);
});

// shutdown fund
test.serial("manager can shut down a fund", async t => {
  const pre = await getAllBalances(deployed, accounts, fund);
  txId = await version.instance.shutDownFund.postTransaction(
    { from: manager, gasPrice: config.gasPrice },
    [fund.address],
  );
  const gasUsed = (await api.eth.getTransactionReceipt(txId)).gasUsed;
  runningGasTotal = runningGasTotal.plus(gasUsed);
  const isShutDown = await fund.instance.isShutDown.call({}, []);
  const post = await getAllBalances(deployed, accounts, fund);

  t.true(isShutDown);
  t.deepEqual(post.investor.MlnToken, pre.investor.MlnToken);
  t.deepEqual(post.investor.EthToken, pre.investor.EthToken);
  t.deepEqual(post.investor.ether, pre.investor.ether);
  t.deepEqual(post.manager.EthToken, pre.manager.EthToken);
  t.deepEqual(post.manager.MlnToken, pre.manager.MlnToken);
  t.deepEqual(
    post.manager.ether,
    pre.manager.ether.minus(runningGasTotal.times(gasPrice)),
  );
  t.deepEqual(post.fund.MlnToken, pre.fund.MlnToken);
  t.deepEqual(post.fund.EthToken, pre.fund.EthToken);
  t.deepEqual(post.fund.ether, pre.fund.ether);
});

test.serial("shutdown of fund allows anyone to cancel order", async t => {
  const offerNumber = await exchanges[0].instance.last_offer_id.call({}, []);
  txId = await fund.instance.callOnExchange.postTransaction(
    {from: accounts[3], gas: config.gas},
    [
      0, cancelOrderSignature,
      ['0x0', '0x0', mlnToken.address, '0x0', '0x0'],
      [0, 0, 0, 0, 0, 0, 0, 0],
      `0x${Number(offerNumber).toString(16).padStart(64, '0')}`, 0, '0x0', '0x0'
    ]
  );
  const offerActive = await exchanges[0].instance.isActive.call({}, [offerNumber]);

  t.false(offerActive);
});<|MERGE_RESOLUTION|>--- conflicted
+++ resolved
@@ -45,11 +45,7 @@
   .abiSignature("makeOrder", [
     "address",
     "address[5]",
-<<<<<<< HEAD
-    "uint256[6]",
-=======
     "uint256[8]",
->>>>>>> 80316cc7
     "bytes32",
     "uint8",
     "bytes32",
@@ -60,11 +56,7 @@
   .abiSignature("takeOrder", [
     "address",
     "address[5]",
-<<<<<<< HEAD
-    "uint256[6]",
-=======
     "uint256[8]",
->>>>>>> 80316cc7
     "bytes32",
     "uint8",
     "bytes32",
@@ -75,11 +67,7 @@
   .abiSignature("cancelOrder", [
     "address",
     "address[5]",
-<<<<<<< HEAD
-    "uint256[6]",
-=======
     "uint256[8]",
->>>>>>> 80316cc7
     "bytes32",
     "uint8",
     "bytes32",
@@ -476,11 +464,7 @@
           i,
           takeOrderSignature,
           ["0x0", "0x0", "0x0", "0x0", "0x0"],
-<<<<<<< HEAD
-          [0, trade2.sellQuantity, 0, 0, 0, 0],
-=======
           [0, 0, 0, 0, 0, 0, trade2.buyQuantity, 0],
->>>>>>> 80316cc7
           `0x${Number(orderId)
             .toString(16)
             .padStart(64, "0")}`,
@@ -686,13 +670,8 @@
     [
       0,
       cancelOrderSignature,
-<<<<<<< HEAD
-      ["0x0", "0x0", "0x0", "0x0", "0x0"],
-      [0, 0, 0, 0, 0, 0],
-=======
       ["0x0", "0x0", mlnToken.address, "0x0", "0x0"],
       [0, 0, 0, 0, 0, 0, 0, 0],
->>>>>>> 80316cc7
       `0x${Number(offerNumber)
         .toString(16)
         .padStart(64, "0")}`,
