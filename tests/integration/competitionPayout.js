import test from "ava";
import web3 from "../../utils/lib/web3";
import {
  getTermsSignatureParameters,
  getSignatureParameters,
} from "../../utils/lib/signing";
import { deployContract, retrieveContract } from "../../utils/lib/contracts";
import { updateCanonicalPriceFeed } from "../../utils/lib/updatePriceFeed";
import getAllBalances from "../../utils/lib/getAllBalances";
import getChainTime from "../../utils/lib/getChainTime";
import deployEnvironment from "../../utils/deploy/contracts";

const BigNumber = require("bignumber.js");
const environmentConfig = require("../../utils/config/environment.js");

const environment = "development";
const config = environmentConfig[environment];
const buyinValue = new BigNumber(0.5 * 10 ** 19);
const competitionDuration = 13; // Duration in seconds
const competitionTerms =
  "0x12208E21FD34B8B2409972D30326D840C9D747438A118580D6BA8C0735ED53810491";

let accounts;
let deployer;
let manager;
let opts;
let competition;
let competitionCompliance;
let version;
let deployed;
let fund;

const sleep = s => new Promise(resolve => setTimeout(resolve, s * 1000));

test.before(async () => {
  deployed = await deployEnvironment(environment);
  accounts = await web3.eth.getAccounts();
  [deployer, manager] = accounts;
  opts = { from: deployer, gas: config.gas, gasPrice: config.gasPrice };
  competitionCompliance = await deployContract(
    "compliance/CompetitionCompliance",
    opts,
    [accounts[0]],
  );
  version = await deployContract(
    "version/Version",
    Object.assign(opts, { gas: 6800000 }),
    [
      "1",
      deployed.Governance.options.address,
      deployed.MlnToken.options.address,
      deployed.EthToken.options.address,
      deployed.CanonicalPriceFeed.options.address,
      competitionCompliance.options.address,
    ],
    () => {},
    true,
  );

  // Get blockchain time
  const blockchainTime = await getChainTime();
  competition = await deployContract(
    "competitions/Competition",
    Object.assign(opts, { gas: 6800000 }),
    [
<<<<<<< HEAD
      deployed.MlnToken.options.address,
      deployed.EurToken.options.address,
      version.options.address,
      accounts[5],
      blockchainTime,
      blockchainTime + competitionDuration,
      new BigNumber(22 * 10 ** 18),
      new BigNumber(10 ** 23),
      10,
      true
=======
      deployed.MlnToken.address,
      version.address,
      accounts[5],
      blockchainTime,
      blockchainTime + competitionDuration,
      22 * 10 ** 18,
      10 ** 23,
      10
>>>>>>> f3a89e7d
    ],
    () => {},
    true,
  );
  await competitionCompliance.methods.changeCompetitionAddress(competition.options.address).send(opts);
  await competition.methods.batchAddToWhitelist(new BigNumber(10 ** 23), [manager]).send(opts);

  // Fund setup by manager
  const [r, s, v] = await getTermsSignatureParameters(manager);
  await version.methods.setupFund(
    web3.utils.toHex("Suisse Fund"),
    deployed.MlnToken.options.address, // base asset
    config.protocol.fund.managementFee,
    config.protocol.fund.performanceFee,
    deployed.NoCompliance.options.address,
    deployed.RMMakeOrders.options.address,
    [deployed.MatchingMarket.options.address],
    [deployed.MlnToken.options.address],
    v,
    r,
    s,
  ).send({ from: manager, gas: config.gas, gasPrice: config.gasPrice });
  const fundAddress = await version.methods.managerToFunds(manager).call();
  fund = await retrieveContract("Fund", fundAddress);

  // Send some MLN to competition contract
  await deployed.MlnToken.methods.transfer(competition.options.address, new BigNumber(10 ** 24)).send({ from: deployer, gasPrice: config.gasPrice });
});

test.serial("Registration leads to entry of the fund", async t => {
  await updateCanonicalPriceFeed(deployed);
  const [r, s, v] = await getSignatureParameters(manager, competitionTerms);
  await competition.methods.registerForCompetition(fund.options.address, v, r, s).send(
    {
      from: manager,
      gas: config.gas,
      gasPrice: config.gasPrice,
      value: buyinValue,
    }
  );
  const registrantFund = await competition.methods.getRegistrantFund(manager).call();
  t.is(registrantFund, fund.options.address);
});

test.serial(
  "Competition claimReward transfers shares to the registrant",
  async t => {
    // Shares of the registrant fund
    const pre = await getAllBalances(deployed, accounts, fund);
<<<<<<< HEAD
    const managerPreShares = new BigNumber(await fund.methods.balanceOf(manager).call());
    const competitionPreShares = new BigNumber(await fund.methods.balanceOf(competition.options.address).call());
    const fundPreSupply = await fund.methods.totalSupply().call();
    const timeTillEnd = await competition.methods.getTimeTillEnd().call();
    await sleep(Number(timeTillEnd) + 2);
    // Random transaction to mine block
    await competition.methods.claimReward().send({
      from: manager,
      gas: config.gas,
      gasPrice: config.gasPrice,
    });
    // let gasUsed = (await api.eth.getTransactionReceipt(txId)).gasUsed;
    const post = await getAllBalances(deployed, accounts, fund);
    const payoutRate = await competition.methods.payoutRate().call();
    const expectedShares = buyinValue.mul(payoutRate).div(10 ** 18);
    const managerPostShares = new BigNumber(await fund.methods.balanceOf(manager).call());
    const competitionPostShares = new BigNumber(await fund.methods.balanceOf(competition.options.address).call());
    const fundPostSupply = await fund.methods.totalSupply().call();
    t.deepEqual(managerPostShares, managerPreShares.add(expectedShares));
=======
    const managerPreShares = await fund.instance.balanceOf.call({}, [manager]);
    const competitionPreShares = await fund.instance.balanceOf.call({}, [
      competition.address,
    ]);
    const fundPreSupply = await fund.instance.totalSupply.call({}, []);
    const timeTillEnd = await competition.instance.getTimeTillEnd.call({}, []);
    await api.eth.sendTransaction();
    await sleep(Number(timeTillEnd) + 1);
    await api.eth.sendTransaction();
    await competition.instance.claimReward.postTransaction(
      {
        from: manager,
        gas: config.gas,
        gasPrice: config.gasPrice,
      },
      [],
    );
    // let gasUsed = (await api.eth.getTransactionReceipt(txId)).gasUsed;
    const post = await getAllBalances(deployed, accounts, fund);
    const managerPostShares = await fund.instance.balanceOf.call({}, [manager]);
    const competitionPostShares = await fund.instance.balanceOf.call({}, [
      competition.address,
    ]);
    const fundPostSupply = await fund.instance.totalSupply.call({}, []);
    t.deepEqual(managerPostShares, managerPreShares.add(fundPreSupply));
>>>>>>> f3a89e7d
    t.deepEqual(
      competitionPostShares,
      competitionPreShares.sub(fundPreSupply),
    );
    t.deepEqual(fundPostSupply, fundPreSupply);
    t.deepEqual(post.fund.MlnToken, pre.fund.MlnToken);
    t.deepEqual(post.fund.ether, pre.fund.ether);
    t.deepEqual(post.manager.MlnToken, pre.manager.MlnToken);
    t.deepEqual(post.custodian.MlnToken, pre.custodian.MlnToken);
    t.deepEqual(post.custodian.ether, pre.custodian.ether);
  },
);<|MERGE_RESOLUTION|>--- conflicted
+++ resolved
@@ -63,7 +63,6 @@
     "competitions/Competition",
     Object.assign(opts, { gas: 6800000 }),
     [
-<<<<<<< HEAD
       deployed.MlnToken.options.address,
       deployed.EurToken.options.address,
       version.options.address,
@@ -74,16 +73,6 @@
       new BigNumber(10 ** 23),
       10,
       true
-=======
-      deployed.MlnToken.address,
-      version.address,
-      accounts[5],
-      blockchainTime,
-      blockchainTime + competitionDuration,
-      22 * 10 ** 18,
-      10 ** 23,
-      10
->>>>>>> f3a89e7d
     ],
     () => {},
     true,
@@ -133,7 +122,6 @@
   async t => {
     // Shares of the registrant fund
     const pre = await getAllBalances(deployed, accounts, fund);
-<<<<<<< HEAD
     const managerPreShares = new BigNumber(await fund.methods.balanceOf(manager).call());
     const competitionPreShares = new BigNumber(await fund.methods.balanceOf(competition.options.address).call());
     const fundPreSupply = await fund.methods.totalSupply().call();
@@ -153,33 +141,6 @@
     const competitionPostShares = new BigNumber(await fund.methods.balanceOf(competition.options.address).call());
     const fundPostSupply = await fund.methods.totalSupply().call();
     t.deepEqual(managerPostShares, managerPreShares.add(expectedShares));
-=======
-    const managerPreShares = await fund.instance.balanceOf.call({}, [manager]);
-    const competitionPreShares = await fund.instance.balanceOf.call({}, [
-      competition.address,
-    ]);
-    const fundPreSupply = await fund.instance.totalSupply.call({}, []);
-    const timeTillEnd = await competition.instance.getTimeTillEnd.call({}, []);
-    await api.eth.sendTransaction();
-    await sleep(Number(timeTillEnd) + 1);
-    await api.eth.sendTransaction();
-    await competition.instance.claimReward.postTransaction(
-      {
-        from: manager,
-        gas: config.gas,
-        gasPrice: config.gasPrice,
-      },
-      [],
-    );
-    // let gasUsed = (await api.eth.getTransactionReceipt(txId)).gasUsed;
-    const post = await getAllBalances(deployed, accounts, fund);
-    const managerPostShares = await fund.instance.balanceOf.call({}, [manager]);
-    const competitionPostShares = await fund.instance.balanceOf.call({}, [
-      competition.address,
-    ]);
-    const fundPostSupply = await fund.instance.totalSupply.call({}, []);
-    t.deepEqual(managerPostShares, managerPreShares.add(fundPreSupply));
->>>>>>> f3a89e7d
     t.deepEqual(
       competitionPostShares,
       competitionPreShares.sub(fundPreSupply),
