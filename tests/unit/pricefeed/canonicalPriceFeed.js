--- conflicted
+++ resolved
@@ -1,6 +1,5 @@
 import test from "ava";
 import web3 from "../../../utils/lib/web3";
-import getChainTime from "../../../utils/lib/getChainTime";
 import { deployContract } from "../../../utils/lib/contracts";
 import { newMockAddress } from "../../../utils/lib/mocks";
 import createStakingFeed from "../../../utils/lib/createStakingFeed";
@@ -22,7 +21,6 @@
 const mockIpfs = "QmYwAPJzv5CZsnA625s3Xf2nemtYgPpHdWEz79ojWnPbdG";
 const mockBytes32 = "0x86b5eed81db5f691c36cc83eb58cb5205bd2090bf3763a19f0c5bf2f074dd84b";
 const mockBytes4 = "0x12345678";
-const mockBytes8 = "0x99ABD417";
 const mockBreakIn = "0x0360E6384FEa0791e18151c531fe70da23c55fa2";
 const mockBreakOut = "0xc6Eb2A235627Ac97EAbc6452F98Ce296a1EF3984";
 const eurDecimals = 12; // For different decimal test
@@ -104,15 +102,10 @@
 });
 
 test.beforeEach(async t => {
-  const blockchainTime = await getChainTime();
   t.context.mlnToken = await deployContract(
     "assets/PreminedAsset",
     {from: accounts[0], gas: config.gas},
-<<<<<<< HEAD
-    [mockBytes32, mockBytes8, 18, blockchainTime]
-=======
     [18]
->>>>>>> 08036d14
   );
   t.context.canonicalPriceFeed = await deployContract(
     "pricefeeds/CanonicalPriceFeed",
