--- conflicted
+++ resolved
@@ -1,9 +1,6 @@
 import test from "ava";
 import Api from "@parity/api";
-<<<<<<< HEAD
-=======
 import * as instances from "../../../utils/lib/instances";
->>>>>>> 2275cf18
 import { version } from "../../../utils/lib/utils";
 
 const addressBook = require("../../../addressBook.json");
@@ -38,13 +35,8 @@
   const r = `0x${sig.substr(0, 64)}`;
   const s = `0x${sig.substr(64, 64)}`;
   const v = parseFloat(sig.substr(128, 2)) + 27;
-<<<<<<< HEAD
   await version.instance.setupFund.postTransaction(opts, [
     fundName, // name
-=======
-  const txId = await instances.version.instance.setupFund.postTransaction(opts, [
-    "Super Fund",       // name
->>>>>>> 2275cf18
     addresses.MlnToken, // reference asset
     config.protocol.fund.managementReward,
     config.protocol.fund.performanceReward,
