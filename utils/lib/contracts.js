--- conflicted
+++ resolved
@@ -20,7 +20,6 @@
   const abi = JSON.parse(fs.readFileSync(`${filepath}.abi`, 'utf8'));
 
   const bytecode = `0x${fs.readFileSync(`${filepath}.bin`, 'utf8')}`;
-<<<<<<< HEAD
   const contract = new web3.eth.Contract(abi, options);
   const deployTx = await contract.deploy({data: bytecode, arguments: constructorArgs});
   // console.log(deployTx)
@@ -29,16 +28,6 @@
   if(process.env.CHAIN_ENV !== 'development')
     console.log(`Deployed ${contractPath}\nat ${deployedContract.address}\n`);
   return deployedContract;
-=======
-  options.data = bytecode;
-
-  const deployedAddress = await api.newContract(abi).deploy(options, constructorArgs, ...rest);
-
-  if(process.env.CHAIN_ENV !== 'development')
-    console.log(`Deployed ${contractPath}\nat ${deployedAddress}\n`);
-
-  return api.newContract(abi, deployedAddress);  // return instance
->>>>>>> 74217aca
 }
 
 /**
