pragma solidity ^0.4.11;

import "./assets/AssetProtocol.sol";
import './dependencies/ERC20.sol';
import './exchange/ExchangeProtocol.sol';

/// @title Core Protocol Contract
/// @author Melonport AG <team@melonport.com>
/// @notice This is to be considered as a protocol on how to access the underlying Core Contract
contract CoreProtocol is AssetProtocol {

    // CONSTANT METHODS

    function getReferenceAsset() constant returns (address) {}
    function getUniverseAddress() constant returns (address) {}
    function getDecimals() constant returns (uint) {}
    function getCalculationsAtLastPayout() constant returns (uint, uint, uint, uint, uint) {}
    function calcGav() constant returns (uint gav) {}
<<<<<<< HEAD
    function calcValuePerShare(uint value) constant returns (uint sharePrice) {}
    function getSharePrice() constant returns (uint price) {}
=======
    function calcValuePerShare(uint value) constant returns (uint valuePerShare) {}
>>>>>>> 0d2d956d
    function calcUnclaimedFees(uint gav) constant returns (uint managementFee, uint performanceFee, uint unclaimedFees) {}
    function calcNav(uint gav, uint unclaimedFees) constant returns (uint nav) {}
    function performCalculations() constant returns (uint, uint, uint, uint, uint, uint) {}

    // NON-CONSTANT METHODS

    function createShares(uint shareAmount) { createSharesOnBehalf(msg.sender, shareAmount); }
    function annihilateShares(uint shareAmount) { annihilateSharesOnBehalf(msg.sender, shareAmount); }
    function createSharesOnBehalf(address recipient, uint shareAmount) {}
    function annihilateSharesOnBehalf(address recipient, uint shareAmount) {}
    function makeOrder(ExchangeProtocol onExchange,
        uint sell_how_much, ERC20 sell_which_token,
        uint buy_how_much,  ERC20 buy_which_token
    )
        returns (uint id)
    {}
    function takeOrder(ExchangeProtocol onExchange, uint id, uint wantedBuyAmount) returns (bool) {}
    function cancelOrder(ExchangeProtocol onExchange, uint id) returns (bool) {}
    function convertUnclaimedFees() {}

    // EVENTS

    event OrderUpdate(uint id);
}<|MERGE_RESOLUTION|>--- conflicted
+++ resolved
@@ -16,12 +16,8 @@
     function getDecimals() constant returns (uint) {}
     function getCalculationsAtLastPayout() constant returns (uint, uint, uint, uint, uint) {}
     function calcGav() constant returns (uint gav) {}
-<<<<<<< HEAD
     function calcValuePerShare(uint value) constant returns (uint sharePrice) {}
     function getSharePrice() constant returns (uint price) {}
-=======
-    function calcValuePerShare(uint value) constant returns (uint valuePerShare) {}
->>>>>>> 0d2d956d
     function calcUnclaimedFees(uint gav) constant returns (uint managementFee, uint performanceFee, uint unclaimedFees) {}
     function calcNav(uint gav, uint unclaimedFees) constant returns (uint nav) {}
     function performCalculations() constant returns (uint, uint, uint, uint, uint, uint) {}
